
This file contains the version history/change log for this software.

key:  - new feature
      * bug fixed
      o other

   - Added a ToBinaryString() convenience-method to the
     BitChord class.
<<<<<<< HEAD
   o Modified CMakeList.txt to avoid policy warnings under Windows.
=======
   * Fixed pointer-casting in Windows call to SetWindowLongPtr()
>>>>>>> 7afb7fa4

7.61 Released 8/5/2020
   - Removed MUSCLE's requirement that indexed-child-nodes'
     node-names must start with the capital letter I.  Now
     any name is acceptable for use as an indexed-child-node.
   - Added a new Arg(double, uint32, uint32) overload to the
     String class, which can yield better floating-point-to-String
     formatting than the standard printf() specifiers provide.
   - muscleMin(), muscleMax(), and various other inline functions
     in MuscleSupport.h are now tagged as MUSCLE_CONSTEXPR
     so that they can be evaluated at compile-time when possible.
   o muscleArrayIndexIsValid now returns false if the passed-in
     array-pointer is NULL.
   * Fixed a warning in the CMakeLists.txt that would occur
     on build systems that don't have Qt installed.

7.60 Released 6/25/2020
   - Added a "daemonsitter" program to the tests folder, to
     demonstrate how to use MUSCLE to babysit a litter of child
     processes.
   - Added a ChildCountQueryFilter class, for constructing
     QueryFilters that take the number of child nodes of
     a DataNode into account when deciding on a match.
   - Merged in Richard Spindler's addition of CMakeList.txt
     files so that the Qt example programs are now built
     via cmake when possible, and also so that MUSCLE's
     Qt support code is built into a separate qtsupport 
     library.
   - Added an optional (prepend) argument to the 
     AssembleBatchMessage() utility function.
   - SimulatedMulticastDataIO now tries to send a test
     UDP packet on its UDP socket before committing to
     use it.
   - Updated server/Makefile to conditionally build for 
     Catalyst based on presence of ENABLECATALYST env-var.
   - Added a testserverthread.cpp program to the tests
     folder to test/demonstrate launching a child thread
     that runs its own ReflectServer event loop, and how
     the main thread can send Messages to it
   - Added a GetEffectiveParameters() convenience method
     to the StorageReflectSession class.
   o Modified StorageReflectSession::SetDataNode(),
     RestoreNodeTreeFromMessage(), and CloneDataNodeSubree()
     to take a bit-chord of SETDATANODE_FLAG_* bits rather
     than an error-prone list of boolean arguments.
   o Added a dummy symbol to GlobalMemoryAllocator.cpp
     to avoid a "GlobalMemoryAllocator.o has no symbols" warning
   o Modified CMakeLists.txt to use WITH_MUSCLED option instead
     of BUILD_MUSCLED environment variable.
   o Changed MessageIOGateway's MessageFlattenedCallback's
     return type from void to status_t, so that the callback
     can affect whether the Message goes out or not.

7.55 Released 5/7/2020
   - Rewrote DetectNetworkConfigChangesSession's Windows
     and Mac implementation to use a single thread for all
     DetectNetworkConfigChangesSessions in the process,
     rather than one thread per DetectNetworkConfigChangesSession.
   - Added a Python implementation of the BitChord class to
     python/bit_chord.py
   - Added PutFlat() and GetFlat() convenience methods to the
     Python Message class in message.py
   - Added SegmentedStringMatcher to the libmuscle.a build.
   - Added some experimental support for building libmuscle.a as
     a Catalyst-compatible library (see server/Makefile)
   - Added GetAndClearBit(), GetAndSetBit() and GetAndToggleBit()
     convenience methods to the BitChord class.
   - Added a SetErrno(int) function to MuscleSupport.h, to
     complement the existing GetErrno() function.
   - Added muscleproxy.cpp to the tests sub-folder, as simple
     demonstration of how to implement a proxy using MUSCLE.
   - Added a MoveIndexEntries() convenience method to the
     StorageReflectSession class.
   - Added CAddArchiveMessage() and CPrependArchiveMessage()
     convenience methods to the Message class.
   - Added an optional (maxSegments) argument to the SetPattern()
     method of the SegmentedStringMatcher class.
   - Added a "Clone Window" button to the qt_muscled_browser GUI.
   - Made qt_muscled_browser's stdout output prettier. 
   o Modified SendDataUDP() so that when it returns, errno is
     still set to the state that the sendto() call set it to.
   o Moved the NODE_DEPTH_* enum out of the StorageReflectSession
     class and up into muscle-namespace scope, so that it
     can be referenced by non-StorageReflectSession code.
   * Added a work-around to SimulatedMulticastDataIO for the
     occasional MacOS/X bug that causes SendDataUDP() to always
     return ENOBUFS on a Wi-Fi device's socket.  This won't fix
     the underlying problem in MacOS/X, but it will at least
     keep SimulatedMulticastDataIO from spinning a core at 100%
     when the fault occurs.

7.54 Released 3/20/2020
   - Added a B_ERRNUM(e) macro that works similarly to B_ERRNO, except
     it calls strerror() with the passed-in integer value rather than
     calling strerror(errno).
   - Added a TryLock() method to the Mutex class.
   - Added a WithReplacements() method to the String class that takes
     a (const Hashtable<String,String> &) argument, for doing multiple
     simultaneous search-and-replace operations at one time.
   * Fixed the handling of RTM_NEWADDR and RTM_DELADDR messages in the
     Linux implementation of DetectNetworkConfigChangesSession.
   * Tweaked the Windows #ifdef's in ChildProcessDataIO.cpp per Mika
   * Return values of pthreads functions weren't being used correctly
     to set status_t results on error.  Fixed.

7.53 Released 2/13/2020
   - Added a new FlushOutput() virtual method to the
     AbstractMessageIOGateway class, in case a subclass
     needs to hook into the gateway's flush-output functionality.
   - Added a ParseArgs(const Queue<String> &, Message &, bool) 
     convenience-method to MiscUtilityFunctions.{cpp,h}.
   - hexterm now reports more details about certain network errors.
   - Updated the MacOSX/iOS implementation of GetNetworkInterfaceInfos()
     to call ioctl(SIOCGIFFUNCTIONALTYPE) to disambiguate the device-type
     of a network-interface device.
   o Added the MUSCLE_CONSTEXPR tag to the TimeUnitConversionFunctions
     so that they can be evaluated at compile time when possible.
   o Modified SharedFilterSessionFactory.cpp to treat an all-zeros
     shared memory region the same as a non-existent one (so that
     we no longer have to delete the memory region just to return the
     filter's behavior to its default state)
   o Moved the FlushOutput() calls for the gateway classes up into 
     AbstractMessageIOGateway::DoOutput() so that it only needs to
     be implemented in one place rather than separately in each subclass.
   o Modified the gateway classes to fail gracefully if GetDataIO()
     returns a NULL reference, instead of dereferencing a NULL pointer.
   o Updated the friend-template workaround in Hashtable.h to apply
     to all versions of GCC, to avoid having to update the code
     every time a new version of GCC comes out with the bug still unfixed.

7.52 Released 11/28/2019
   - Enabled bitcode-generation for iOS in the CMakeLists.txt file.
   - Added SetSocketCorkAlgorithmEnabled() and GetSocketCorkAlgorithmEnabled()
     functions to the NetworkUtilityFunctions API (currently implemented
     for Linux, BSD, and MacOS/X)
   - TCPSocketDataIO::FlushOutput() now also calls also the new
     SetSocketCorkAlgorithmEnabled() function for better efficiency.
   o Moved inline code out of TCPSocketDataIO.h, UDPSocketDataIO.h,
     ByteBufferDataIO.h, and FileDataIO.h and into corresponding .cpp files.
   o Split hexterm's "file=blah" argument into "rfile=blah" and "wfile=blah"
     to allow hexterm to also write hex bytes into a file.
   o Replaced explicit type-comparisons in message.py with calls to isinstance().
   o message.py now tests sys.byteorder to determine the native CPU's endianness
   * PlainTextMessageIOGateway wasn't calling FlushOutput() on its DataIO
     object at the appropriate times.  Fixed.
   * Removed some obsolete backwards-compatibility-with-early-Python-2.x
     code from the python3/message.py class.
   * Refined the exception-handling in message_transceiver_thread.py

7.51 Released 10/22/2019
   - Added a MUSCLE_ENABLE_AUTHORIZATION_EXECUTE_WITH_PRIVILEGES
     compile-time flag and a SetRequestRootAccessForChildProcessEnabled()
     method to the ChildProcessDataIO class that will be available
     only on MacOS/X and only if the compile-time flag was specified
     when compiling MUSCLE.  The new method tells the ChildProcessDataIO
     class to launch the child process as a privileged/root-level process
     (and causes the OS to prompt for the user's password before allowing that)
   - Moved the time-unit-conversion helper-functions into their own
     separate header file (util/TimeUnitConversions.h), and implemented
     the full matrix of possible unit-conversions within the set of 
     supported time-units.

7.50 Released 9/25/2019
   - Merged in some iOS-compatibility patches supplied
     by Arno Gramatke.  The CMakeLists.txt now does the
     right thing for iOS, and several non-iOS-supported
     classes (i.e.  DetectNetworkConfigChangesSession
     and RS232DataIO) now compile under iOS as dummy/no-op
     classes, rather than breaking the build.
   - Added a B_ERRNO macro which is similar to B_ERROR, 
     except it automatically references the current
     errno-string, as returned by strerror(errno).
   - Added various status_t error-constants for "common" 
     error types, such as B_BAD_ARGUMENT, B_DATA_NOT_FOUND, 
     B_OUT_OF_MEMORY, B_FILE_NOT_FOUND, etc.  See 
     support/MuscleSupport.h for the full list.
   - Added IsOK(status_t &) and IsError(status_t &) methods
     to the status_t class, to support short-circuit logic
     chains that return an error-description string 
     (see test/teststatus.cpp for examples)
   - Added a RETURN_OUT_OF_MEMORY macro to formalize the
     common "WARN_OUT_OF_MEMORY; return B_OUT_OF_MEMORY;" couplet.
   - Merged in Mika Lindqvist's patch for VS2019 and ARM64.
   o Instead of an enum/int, the status_t class now holds a
     (const char *) containing a human-readable description 
     of the error that occurred (or a NULL pointer to indicate 
     that the operation succeeded).
   o B_ERROR now optionally takes a (const char *) argument
     specifying a human-readable error-string describing
     the error that occurred.
   o Updated the codebase to return more specific status_t
     error strings when possible (instead of only B_ERROR).
   o Updates the codebase so that LogTime() calls reporting
     an error now include the state-string of the relevant 
     status_t variable, when applicable.
   o The Mutex, SharedMemory, TarFileWriter, and ZLibCodec
     classes all now now inherit from NotCopyable.
   * Updated the friend-template work-around in Hashtable.h
     to include g++ 8.3.x
   * Fixed an output-formatting bug in test/readmessages.cpp
   * Fixed a bug in test/readmessage.cpp that could cause
     readmessage to crash when reading an invalid file.

7.41 Released 8/8/2019
   - Added a SwapContents() method to the StringMatcher class,
     and also a move-constructor and a move-assignment-operator.
   - The CMakeLists.txt file can now take an optional
     -DBUILD_MUSCLED=OFF argument, for use-cases where
     the user wants only muscle.lib to be built and not muscled.
   - The Cloneable interface class now includes logic to verify
     that the object returned by Clone() is of the correct
     subclass, and will trigger an assertion-failure if it isn't.
   - Added a test/testclone unit-test program to test Cloneable.
   o Moved AbstractReflectSession::GetTypeName() up into the
     ServerComponent superclass, and gave it a default implementation
     (based on RTTI) so that it no longer needs to be implemented
     manually by every subclass.

7.40 Released 7/23/2019
   - Added an AndQueryFilter class, for better ease-of-use.
   - Added an  OrQueryFilter class, for better ease-of-use.
   - Added a NandQueryFilter class, for better ease-of-use.
   - Added a  NorQueryFilter class, for better ease-of-use.
   - Added IsKeyLocatedInThisContainer() and
     IsValueLocatedInThisContainer() methods to the
     Hashtable class (to match the IsItemLocatedInThisContainer()
     method already present in the Queue class)
   o Renamed the existing AndOrQueryFilter class to 
     MinimumThresholdQueryFilter.  This class now serves as the
     superclass of the AndQueryFilter and OrQueryFilter classes.
   o Renamed the NandNotQueryFilter class to 
     MaximumThresholdQueryFilter.  This class now serves as the
     superclass of the NandQueryFilter and NorQueryFilter classes.
   o Tweaked some #ifdefs so that MUSCLE code can be compiled
     to WebAssembly using Emscripten.
   o Added support for a -DMUSCLE_USE_DUMMY_DETECT_NETWORK_CONFIG_CHANGES_SESSION
     build-flag, for easier test-building on systems that aren't
     currently supported by the DetectNetworkConfigChangesSession
   * Rewrote testqueryfilter.cpp to unit-test the new classes.
   * Fixed some compiler-warnings in the included Qt-examples.
   * Various style tweakages in response to suggestions generated
     by GitHub CodeFactor
   * Added the 'class' keyword to a couple of friend-declarations
     in SSLSocketDataIO.h, since pre-C++11 compilers require it.
   * Fixed a use-after-free bug that could occur when the
     Hashtable class's Put() methods needed to allocate a
     larger internal array to hold the new item, AND the
     passed-in value-argument was a reference to an object
     that was located within the Hashtable's old data-array.
   * Fixed a bug similar to the above in the Queue class's
     AddHead*() and AddTail*() methods.

7.31 Released 7/11/2019
   - Updated muscled.cpp and portablereflectclient.cpp so that
     either one can specify public or private keys to load.
   - Added tests/testhashcodes.cpp, to check the consistency
     of CalculateHashCode() and CalculateHashCode64() across
     CPU architectures.
   o ChildProcessDataIO::ChildProcessReadyToRun() now returns
     B_NO_ERROR if the child process should run, or B_ERROR
     if the child process should be aborted.
   o Modified the Hashtable-templatized-friend workaround to
     be active on g++ up to v8.2.0.
   * Fixed a bug that could cause the Message class's equality
     operator to incorrectly return true in the case where both 
     Message objects are semantically the same, but are pointing 
     to different (yet identical) binary data-buffers.
   * Fixed some errors and omissions in the README.html file.

7.30 Released 6/7/2019
   - Added a GetErrno() function to MuscleSupport.h, as a portable 
     front-end to either errno or WSAGetLastError(), depending on OS.
   - The tests/readmessage.cpp program now inflates zlib-compressed
     files, and takes a new optional "sizes" keyword, which, if
     specified, will cause the program to print a report of how
     many bytes each sub-Message in the file takes up, sorted by
     increasing size.
   - Added a SetPreSharedKeyLoginInfo() method to the SSLSocketDataIO
     class so that it can now support PSK-based authentication.
   - Added GetPreSharedKeyUserName() and GetPreSharedKeyPassword()
     methods to the SSLSocketDataIO class.
   - Added a SetSSLPreSharedKeyLoginInfo() method (and corresponding
     GetSSLPreSharedUserName() and GetSSLPreSharedPassword() methods)
     to the ReflectServer class.
   - Added a SetSSLPreSharedKeyLoginInfo() method to the 
     MessageTransceiverThread class.
   - Added a SetPrivateKey(const ConstMessageRef &) convenience
     method to the SSLSocketDataIO class.
   - Modified the ReflectServer class so that any combination
     of public, private, and pre-shared keys can be applied to
     newly created sessions.
   o Hashtable.h was using some C++11-specific syntax that would
     cause a warning to be generated when compiling in C++03 mode.  Fixed.
   o Added an "if(TARGET muscle) return()" idempotency test to
     the CMakeLists.txt file, to avoid potential cmake errors.
   o Dropped support for old (pre-1.1.x) versions of OpenSSL
     from the SSLSocketDataIO class.
   * The CMakeLists.txt now links in the IOKit framework under MacOS/X.
     
7.21 Released 5/7/2019
   - ChildProcessDataIO::LaunchChildProcess() and friends now
     take an optional Hashtable<String,String> that, if specified,
     will be passed to the child process as environment-variables.
   o Reduced sizeof(Hashtable) by 8 bytes, from 64 to 56.
   o Queues of very small Item-types (e.g. 1 or 2 bytes per
     Item) now automatically get larger ACTUAL_SMALL_QUEUE_SIZE 
     values, to take advantage of space that would otherwise be
     wasted as padding anyway.
   o Added some indentation-style fixes for member-initializers

7.20 Released 4/23/2019
   - Added new convenience methods to the Hashtable class:
     PutAtFront(), PutAtBack(), PutBefore(), PutBehind(), and
     PutAtPosition().  (These are variations of Put() that
     allow the caller to simultaneously specify the desired
     position of the object in the table's iteration-sequence)
   - Added a ParseNumericSuffix() method to the String class.
   - The StringTokenizer class no longer performs a heap 
     allocation when tokenizing short strings.
   - Added ReadFlat(), WriteFlat(), and AppendFlat() methods
     to the ByteBuffer class.
   - Added a Reposition(const KeyType &) method to the 
     OrderedKeysHashtable class.
   o Added const-qualifiers to more local variables where appropriate.
   o Refactored the Hashtable class's internal sorting 
     implementation to reduce the amount of redundant code.
   o Moved all of the auto-sort functionality out of the 
     HashtableBase class and into an OrderedHashtable subclass that 
     OrderedKeysHashtable and OrderedValuesHashtable now derive from.
   o Hashtable::SwapContents() no longer swaps the values of the
     auto-sort-enabled flag or the auto-sort-cookie value.
   o Added some private typedefs to make the Hashtable methods'
     implementation code less verbose.
   * Some private members of the HashtableBase class had been
     declared protected by mistake.  Fixed.
   * Fixed a bug in the Hashtable class that could cause a 
     HashtableIterator to be updated improperly, if the 
     Hashtable was resized during the iteration.
   * testhashtable's interactive test manually changed the 
     ordering of its OrderedKeysHashtable on startup, breaking
     the table's automatic-sort functionality.  Fixed.

7.13 Released 4/6/2019
   - Added <, <=, >=, and > operators to the Queue class, to
     allow for easy lexicographical comparison of Queues.
   o Modified SharedFilterSessionFactory::IsAccessAllowedForIP()
     to be non-static, to avoid having to re-open the shared
     memory region on every call to the method.
   o Added const-qualifiers to local variables where appropriate.
   * Added a missing #include directive to DebugTimer.h

7.12 Released 2/5/2019
   - Added a AddConstToRef() convenience-function to RefCount.h,
     as a counterpart to the existing CastAwayConstFromRef().
   - NetworkInterfaceInfo::IsCopperDetected() now returns
     meaningful values under Windows.
   o Tweaked the code to avoid a few false-positive warnings
     from Clang Static Analyzer.
   o Removed SSLSocketDataIO.{cpp,h} from the include XCode
     project since it is typically not necessary and breaks
     the build if OpenSSL isn't installed on the host Mac.

7.11 Released 1/7/2019
   o Queue:GetWithDefault() methods that
     take a default-value argument (by-reference)
     now return their return-value by-value rather
     than by-reference, to avoid any possibility
     of returning a dangling reference if they
     are called with a temporary-object argument.
   o Hashtable:Get*WithDefault() methods that
     take a default-value argument (by-reference)
     now return their return-value by-value rather
     than by-reference, to avoid any possibility
     of returning a dangling reference if they
     are called with a temporary-object argument.
   * _MSC_VER was misspelled as MSC_VER in
     PseudoFlattenable.h, causing the code to
     fail to compile under MSVC2013.  Fixed.
   * Fixed a bug in Mutex.h that would prevent
     MUSCLE_QT_HAS_THREADS from being correctly
     #defined if MUSCLE_AVOID_CPLUSPLUS11 wasn't set.
   * Fixed FileDescriptorDataIO.h to compile 
     correctly under Windows in the case where it
     is the first muscle-include file to be parsed.
   * MuscleSupport.h now checks for the presence of
     _WIN32 (in addition to __WIN32__, etc)
   * Fixed an assertion failure that could be 
     triggered inside DeadlockFinder_ProcessEnding()
     if MUSCLE_ENABLE_DEADLOCK_FINDER was defined.
   * Fixed some warnings generated by clang++ when
     -Wshadow is specified on the compile line.

7.10 Released 12/3/2018
   - Under C++11 and later, the status_t type is now a
     class rather than a simple typedef for int32.  It
     is used pretty much the same way as before, except
     now it provides better compile-time error-checking.
   - Under C++11 and later, the status_t type (and its
     values B_OK, B_ERROR, and B_NO_ERROR) are now part
     of the muscle namespace.
   - Added a WithoutNumericSuffix() convenience method to
     the String class.
   - The CMakeLists.txt file has been modified so that it
     is now usable by CMake 2.8.x and higher.
   o Functions in the C APIs have been modified to return
     type c_status_t (CB_ERROR or CB_NO_ERROR) rather than
     status_t, to avoid ambiguities with the new C++11
     version of status_t in mixed C/C++11 programs.
   o BitChord::GetNumBitsInBitChord() and friends are now
     declared as static/constexpr rather than const methods,
     so that they can be called at compile-time now.
   o Replaced the MUSCLE_ENABLE_KEEPALIVE_API compile-flag
     with a new MUSCLE_DISABLE_KEEPALIVE_API flag (i.e.
     so that the socket-keepalive API is now enabled by
     default if neither flag is specified)
   o DOxygen documentation is now generated with C++11
     enabled (before it was documenting the pre-C++11 API)
   * In the BitChord class, GetNumBytesInBitChord() and
     GetNumWordsInBitChord() were mis-named.  Fixed.
   * Fixed a bug that affected MUSCLE subscriptions that 
     included a QueryFilter:  If a DataNode matched a 
     subscription's node-path string, but its Message-payload
     didn't match the QueryFilter's criteria (at the time the 
     subscription was created), then future modifications to the 
     DataNode would not cause the subscriber to be notified 
     even if the updated Message-payload did change to match
     the QueryFilter's criteria.
   * Modified StorageReflectSession::DoSubscribeRefCallback() to
     take its argument via an object-pointer rather than
     smuggling an integer delta-value to it inside a (void *).

7.03 Released 9/28/2018
   - WarnOutOfMemory() now calls PrintStackTrace() (but not more
     often than once every 5 seconds, to avoid spamming)
   - BitChord::ClearUnusedBits() is now O(1) when compiled with C++11.
   o support/BitChord.h will now fall back to its legacy implementation
     if MUSCLE_AVOID_CPLUSPLUS11_BITCHORD is defined.  (This define
     will automatically be set if MUSCLE_AVOID_CPLUSPLUS11 is defined)
   o Removed unnecessary call to ERR_print_errors_fp() from the
     SSLSocketDataIO constructor.
   * IPAddress's string-argument-constructor left its fields
     uninitialized in the case where SetFromString() failed.  Fixed.
   * Fixed a bug in StorageRectSession::DoTraversalAux() that would
     cause the node-traversal to skip first node-name specified in 
     the second (and later) path-strings in a Message.

7.02 Released 9/7/2018
   - Added a function OptimizeMessageForTransmissionToMultipleGateways()
     that can be used to greatly reduce a server's RAM usage when it is 
     going to send a large Message to multiple clients simultaneously.
   - Added a function IsMessageOptimizedForTransmissionToMultipleGateways()
     that will return true iff the specified Message has been tagged already.
   - Added a GetDistanceTo() method to the String class that 
     returns the Levenshtein distance between two Strings.
   - Added a GetInitialMemoryUsage() method to the CompleteSystemSystem class.
   - Added a GetProcessMemoryUsage() function to MiscUtilityFunctions that
     returns the current process's approximate resident heap-size, in bytes.
   - Added a CreateConnectedSocketPair() convenience function
     to message_transceiver_thread.py.
   - Added AdoptRawDataArray() and ReleaseRawDataArray() methods to 
     the Queue class, so that a Queue can operate using an 
     externally-provided data-array if necessary.
   o Replaced some #defines in GlobalMemoryAllocator.h with inline
     functions instead, for more robust parsing.

7.01 Released 8/22/2018
   - Added a EuclideanModulo() convenience function
     to MuscleSupport.h
   * Fixed some typos in the C++03 implementation of
     BitChord::FromWords() and BitChord::FromBytes()
   * Fixed a bug in Hashtable::MoveToPosition() that 
     would cause it not to correctly position the target
     item when the specified position was in the latter
     half of the table's iteration-sequence.

7.00 Released 8/10/2018
   - Rewrote the BitChord class to be much more powerful and
     easy to use (especially in conjunction with an enum
     of flag-names).  The implementation now includes variadic
     methods (which are emulated via macros if C++11 isn't
     available), a PseudoFlattenable interface, and a number 
     of new convenience methods.
   - BitChord now implements HashCode() and can therefore be
     used as a key-type in a Hashtable.
   - BitChord now implements CalculateChecksum().
   - BitChord::ToHexString() now returns a constant-length hex
     string, instead of returning a string that starts only at
     the first non-zero byte.
   - Added a testbitchord.cpp test program to the tests folder.
   - CleanupDNSLabel() and CleanupDNSPath() now accept an optional
     second argument specifying additional characters that the
     filter should allow to remain in the returned String.
   - Under MacOS/X and BSD, MUSCLE sockets now have the SO_NOSIGPIPE
     socket-option automatically set on them, to avoid spurious
     SIGPIPE signals while running inside a debugger.
   - Updated PythonUtilityFunctions.cpp to be compatible with Python3.
   o Rewrote the CHILD_PROCESS_LAUNCH_BITS in the ChildProcessDataIO
     class to use a BitChord typedef (ChildProcessLaunchFlags)
     instead.  Renamed them to CHILD_PROCESS_LAUNCH_FLAG_*.
   o Removed the "inherit file descriptors" member variable and
     arguments from the ChildProcessDataIO class and added a
     CHILD_PROCESS_LAUNCH_FLAG_INHERIT_FDS flag to replace it.
   o Added a (launchFlags) arg to the LaunchIndependentChildProcess()
     convenience methods in the ChildProcessDataIO class.
   o Changed the DATA_FLAG_* bits of the ByteBuffer class to
     an enum, managed by the EndianFlags BitChord typedef.
     Renamed them to ENDIAN_FLAG_* for clarity.
   o Renamed ByteBuffer::SetDataFlags() to ByteBuffer::SetEndianFlags()
   o BitChord is now implemented using uint32 words rather than
     unsigned-int words.
   o Modified the GetNetworkInterfaceInfos() function to take
     a GNIIBits argument instead of a uint32 (and renamed the
     GNII_* enums to GNII_FLAG_*)
   o Renamed BitChord::GetBit() to BitChord::IsBitSet()
   o Removed the inclusion of CoreFoundation/CFRunLoop.h
     from DetectNetworkConfigChangesSession.h since having
     it there could cause a namespace collision with Apple's
     Point class.
   o The ARRAYITEMS() templated method (in MuscleSupport.h)
     is now declared constexpr under C++11 and higher.
   o Moved the declaration of the Void class out of
     util/Hashtable.h and into support/Void.h
   o Modified the StringMatcher class to use BitChord
     instead of a uint8 to hold its internal flags.
   o Modified the FilePathInfo class to use BitChord
     instead of a uint32 to hold its internal flags.
   o Replaced the signal(SIGPIPE, SIG_IGN) call inside
     NetworkSetupSystem with a less problematic call to
     sigaction(SIGPIPE).
   o Added some documentation for the BitChord class to
     the MUSCLE-by-Example mkdocs pages.
   * Updated the Python3 code in the python3 folder to
     fix a couple of bugs (caused by code that was correct for 
     Python2 but needed to be written differently for Python3)

6.91 Released 7/26/2018
   - Added Pete Goodeve's Python3 port of MUSCLE's existing Python2 
     files (into the new python3 sub-directory)
   - Added a striphextermoutput utility program to the tests folder,
     since I'm tired of doing stripping hexterm output by hand.
   - hexterm now pays attention when you enter a blank line on stdin,
     and takes that as a hint to break up its output into separate
     Write() calls (useful when piping striphextermoutput's results
     back into hexterm, since otherwise the data for separate UDP
     packets could get combined into a single giant UDP packet, which
     isn't helpful)
   - hexterm now takes an optional "delay" argument; if the argument
     is specified (e.g. "delay=100 milliseconds"), then hexterm will
     insert a delay of that duration after each call to Write().
   - MuscleSupport.h now uses stdint.h and inttypes.h by default as 
     the basis for its int8/int16/int32/int64/etc typedefs, rather
     than trying to hand-roll them from the built-in C/C++ int/long
     types.  If for some reason you can't use that, you can add the 
     compiler flag -DMUSCLE_AVOID_STDINT to your command line and
     the old approach will be used instead.
   - Added SFINAE logic to the CloneObject() function (in Cloneable.h)
     so that (on C++11 and later) it now works correctly for objects 
     that inherit Cloneable and also concrete objects that do not.
   - MuscleSupport.h now uses static_assert() to verify type sizes,
     if possible.
   - MicroMessage.c and MiniMessage.c now have pseudo-static-asserts
     so that they will generate compile-time errors if any of of the
     intN typedefs have the wrong size.
   - Added PutAndGetKey() convenience methods to the Hashtable class.
     (They work the same as PutAndGet(), except they return a pointer
     to the key object in the table, rather than the value object)
   * Fixed a bug that would cause Ref::Clone() to return a
     default-initialized item (rather than a clone of the existing item) 
     if it was called on an object being managed by an ObjectPool.
   * Fixed a bug that would cause MuscleSupport.h to implicitly
     defined MUSCLE_AVOID_CPLUSPLUS11 under MSVC2014/2017.  (I made
     the mistake of thinking that Microsoft would set the value of
     the __cplusplus macro correctly, but they do not)
   * The 32-bit/non-stdint typedefs for int32 and uint32 are now 
     based on int (and unsigned int, respectively) rather than
     long/unsigned long.

6.90 Released 7/14/2018
   - Updated SSLSocketDataIO.cpp to compile against newer
     versions of OpenSSL.
   - Added GetFirstKeyWithValue() and GetLastKeyWithValue()
     convenience methods to the Hashtable class.
   - CopyFile() now takes an optional third argument.  The
     third argument, if set to true, allows CopyFile() to also 
     recursively copy a directory, if the first argument is
     the path of a directory.
   o The MicroMessage API was designed in such a way that it was
     easy to accidentally dereference a misaligned pointer and
     invoke undefined behavior.  I redesigned the API so that
     misaligned pointers are no longer used or exposed to the
     calling code, so that the MicroMessage API can now be used
     e.g. on ARM CPUs.
   * Fixed MSVC2017 compiler warning in PseudoFlattenable.h.
   * Fixed a buffer overflow in test/printsourcelocations.cpp
   * The C-based test programs in the test folder (microchatclient,
     minichatclient, microreflectclient, and minireflectclient)
     weren't handling socket-closed/EOF events correctly.  Fixed.
   * Added some code to MiniMessage.c so that data fields will
     be longword-aligned even if ((sizeof(MMessageField)%8)!=0)
   * MFree() in the MiniMessage API was defined to return (void *)
     rather than (void), due to a copy/paste error.  Fixed.
   * Updated the MUSCLE_ENABLE_MEMORY_TRACKING implementations of 
     MAlloc(), MRealloc(), and MFree() to follow strict-aliasing rules.
   * IPAddressAndPort::WithInterfaceIndex() and 
     IPAddress::WithInterfaceIndex() can now be called even
     when MUSCLE_AVOID_IPV6 is defined.

6.85 Released 5/29/2018
   - Added logic to CMakeLists.txt so that if libz isn't
     installed on the build-system, it will automatically
     fall back to using the captive implementation in zlib/zlib.
   * Fixed a number of minor warnings that appeared when 
     compiling with clang++ and all warnings enabled.
   * Fixed various typos and grammar problems in the MkDocs files.
   * Added a sanity-check to Message::Unflatten() so that a
     serialized Message with an impossibly-large entries-count
     field will error out cleanly, rather than attempt to allocate 
     an impossibly-large Hashtable and exhaust the host's RAM.

6.84 Released 5/22/2018
   - Added support for a -DMUSCLE_LOG_VERBOSE_SOURCE_LOCATIONS
     command-line switch so that the log output can contain
     full filename/line-number info, if desired.
   - ReflectServer::ServerProcessLoop() will now print warnings
     if it sees a session with no writeable socket and an
     outgoing Message queue that keeps getting longer and longer.
   o Added proper settings to the other build permutations in
     the .vcxproj files in the muscle-by-example/examples/vc++14
     folder.
   * Win32AllocateStdioConsole() no longer attempts to redirect
     both stdout and stderr to the same file when a filename is
     supplied as its argument (because Windows apparently doesn't
     support that).  Instead, a separate xxx_stderr.txt file is
     created to hold the stderr output.

6.83 Released 5/3/2018
   - Rewrote the String::*IgnoreCase() methods to be more efficient
     (they no longer call ToLowerCase()).
   - Added Strcasestr() and StrcasestrEx() helper-functions to 
     String.{cpp,h}.
   - Added a vc++14 sub-directory to the muscle-by-example\examples
     folder.  It contains a .sln, .vcxproj files, and a BUILD_ALL.bat
     file, so that the "MUSCLE by Example" programs can be built 
     using Visual Studio 2015 (or higher).
   * Added some missing .c and .cpp files to the the Visual
     Studio projects in the vc++14 folder so that the 
     muscle-by-example example programs can all link.
   o Improved the DOxygen-documentation and code-formatting in
     String.{cpp,h} a bit.
   o Modified several of the muscle-by-example example programs so 
     that they will compile and run even when C++11 support isn't 
     enabled.
   o The Windows implementation of GetSystemPath() no longer calls
     PathRemoveFileSpecA(), which means programs including 
     GetSystemPath() will no longer need to link to Shlwapi.lib.
   o Added a TimeSetupSystem class (part of CompleteSetupSystem)
     so that GetRunTime64() doesn't have to demand-calculate
     clock-frequencies on its first call.
     
6.82 Released 4/25/2018
   o test/Makefile-mt no longer tries to compile testreflectsession
     except when executing on an OS that testreflectsession supports.
   o Did some minor editing and re-arranging of the "MUSCLE by Example" pages.
   o Replaced a number of `tags` in the MkDocs with [URLs](...)
   o Removed private-inheritance of CountedObject from all the classes
     that had it -- now they include a CountedObject private member 
     variable instead.  This was done only because all that private 
     inheritance was cluttering up the DOxygen inheritance graphs.
   o Added a DECLARE_COUNTED_OBJECT macro to CountedObject.h so that
     any potential memory-overhead of CountedObjects can be eliminated 
     in cases where object-counting is not desired.
   o Removed support for the -DMUSCLE_AVOID_OBJECT_COUNTING and added
     a -DMUSCLE_ENABLE_OBJECT_COUNTING macro in its place.  (That is,
     the CountedObject class is now disabled-by-default and must be
     explicitly enabled in order to use it)
   o Added "MUSCLE by Example" documentation for MiscUtilityFunctions.{cpp,h}
   * Changed a number of `tags` in the MUSCLE-by-Example MkDocs source
     into [urls] so that the methods they mention can be quickly reviewed.
   * server/Makefile now specifies libmuscle.a after the main() .o file.
   * Fixed some gcc warnings in the tests folder (per Mika's suggestions)
   * UnparseFile() wasn't quoting keywords with spaces properly.  Fixed.
   * Fixed the dependencies in the "MUSCLE by Example" examples' Makefiles.

6.81 Released 4/11/2018
   - Added a "StorageReflectSession Message Types" section
     to the "MUSCLE by Example" mkdocs pages
   - Added a graphviz diagram to reflectserver.md
   - Added an "xcode" sub-directory that contains a muscle.xcodeproj
     project that compiles MUSCLE (contributed by Ruurd Adema)
   o Added an if-test to TarFileWriter::WriteOctalASCII() to
     avoid a spurious warning from gcc under Windows (reported by Mika)
   o muscled and admin now link to libmuscle.a instead of directly
     to the .o files.
   o Changed the first parameter of ConvertReturnValueToMuscleSemantics()
     from (int) to (long) in order to avoid compiler warnings.
   * Merged in a number of patches from Ruurd Adema that fix compiler
     warnings and errors in DOxygen comments.  (Thanks Ruurd!)
   * muscle/server/Makefile was inappropriately including muscled.o 
     in the libmuscle.a library.  Fixed.
   * muscle/server/Makefile was specifying certain build-flags twice.  Fixed.
   * Fixed a bug where the new item added by the zero-arguments
     versions of Queue::AddTail() and Queue::AddHead() 
     was not being reliably default-initialized.
   o Added a note to the zero-argument Queue::AddTailAndGet() 
     and Queue::AddHeadAndGet() methods' documentation that for
     POD ItemTypes, the value they return a pointer to may not 
     be in an initialized state.

6.80 Released 4/2/2018
   - Added the html/muscle-by-example tour MkDocs-source sub-directory.
   - Added ReadFrom() and WriteTo() methods to the PacketDataIO API
     (as convenient alternatives to calling SetPacketDestination()
     and/or GetSourceOfLastReadPacket())
   - PlainTextMessageIOGateway now properly supports packet-based I/O.
   - MessageIOGateway, PlainTextMessageIOGateway, and 
     RawDataMessageIOGateway all now support a
     PR_NAME_PACKET_REMOTE_LOCATION field which can be used to 
     determine a UDP packet's source and/or destination when the
     gateway is being used in conjunction with a PacketDataIO.
   - Added a GetFieldTypeForName(const String &) convenience method to 
     the Message class.
   - Added an IPAddress(const String &) constructor.
   - Added a GetPrettyTypeCodeString() function to Message.h, that returns
     a String object (instead of writing into a char[] buf), because really.
   - Added the IHostNameResolver interface, and the PutHostNameResolver(),
     RemoveHostNameResolver(), and ClearHostNameResolvers() functions,
     so that programs can add their own custom back-end functionality 
     to the GetHostByName() function if they want to.
   - Added a GetHostByNameNative() function that does hostname lookup
     without any IHostNameResolver callbacks.
   - Added a Set() method to the IPAddressAndPort class.
   o Changed UDPSocketDataIO::Write()'s multi-target behavior to
     try to send to all targets even if some of the sends fail.
   o Moved SeekableDataIO and PacketDataIO subclasses into their
     own separate header files.
   o Updated test/testudp.cpp to support PlainTextMessageIOGateway also.
   * Fixed hexterm.vcproj to include some .cpp files that were missing.
   * muscled and libmuscle.a are now compiled without the 
     -DMUSCLE_SINGLE_THREAD_ONLY and -DMUSCLE_ENABLE_MEMORY_TRACKING
     flags, so that libmuscle.a can be used as-is in more projects.
   * The PRINT_CALLS_PER_SECOND macro in TimeUtilityFunctions.h was 
     broken, and printed more often than it was supposed to.  Fixed.
   * Fixed a bug in SysLog.cpp's log-rotator code that could cause
     it to delete log-files prematurely under certain circumstances.
   * Fixed a bug that could cause Message::FindData(fn, B_ANY_TYPE, ...)
     to crash.
   * Added a number of additional .cpp files to the libmuscle.a 
     file generated in the server folder.
   * Fixed an out-of-date comment in StdinDataIO.h
   * Half-specified numeric-range clauses in StringMatcher strings
     weren't being matched correctly.  Fixed.
   * The default value of the (launchBits) argument in some of the
     ChildProcessDataIO::System() methods was set incorrectly.  Fixed.

6.72 Released 1/5/2018
   - MUSCLE_AVOID_CPLUSPLUS11 will now be #defined automatically
     inside MuscleSupport.h if it wasn't explicitly specified AND
     the __cplusplus preprocessor token is defined to a value
     smaller than 201100.
   - Added a muscleClearArray() templated convenience functions to 
     MuscleSupport.h
   o Fixed a deprecation warning for kSCNetworkInterfaceTypePPTP in
     NetworkUtilityFunctions.cpp (MacOS/X only)
   o AtomicCounter.h and Mutex.h will now use the corresponding 
     C++11 APIs in their internal implementation unless 
     MUSCLE_AVOID_CPLUSPLUS11 is defined.
   o Added logic to detect XCode versions before 8.0 and auto-enable
     MUSCLE_AVOID_CPLUSPLUS11_THREAD_LOCAL_KEYWORD when they are 
     detected, since XCode's clang++ didn't support the thread_local
     keyword before XCode 8.0.
   * Fixed compile error in AtomicCounter.h if C++11 was enabled
     and also MUSCLE_SINGLE_THREAD_ONLY was defined.

6.71 Released 11/3/2017
   - Added a GetFieldType() method to the MessageFieldNameIterator
     class, for convenience.
   - Added a 'writeToStdout' argument to StdinDataIO's constructor so
     that StdinDataIO can optionally Write() data to stdout as well.
     (The argument defaults to false, for backwards compatibility)
   - SanitySetupSystem now verifies that sizeof(void*)'s value 
     corresponds correctly to the presence/absence of the 
     MUSCLE_64_BIT_PLATFORM macro, and panics if it doesn't.
   - Added constructors to MultiQueryFilter (and its subclasses)
     that take a std::initializer_list of child ConstQueryFilterRef's,
     for convenience.  (requires C++11 or later to use)
   o CMakeLists.txt now includes the files in the dataio subdirectory
     as part of muscle.lib (except for SSLSocketDataIO.cpp, to avoid
     creating a hard-coded OpenSSL dependency)
   o Removed the 32-bit-specific implementation of CalculateHashCode64();
     now the 64-bit is used on both 32-bit and 64-bit CPUs so that 
     the function will give the same results regardless of platform.

6.70 Released 10/17/2017
   - The ReflectServer class, if a DetectNetworkConfigChanges session
     is attached to it, will now automatically disconnect any non-local
     TCP connections just before the local computer goes to sleep, in
     order to avoid saddling any communicating peers with a moribund
     TCP connection.  It will reconnect them, if possible, after the
     computer re-awakes.
   - The DetectNetworkConfigChangesSession constructor now takes
     an optional argument indicating whether or not its presence
     should enable the behavior described in the previous bullet-point.
     Defaults to true, but can be explicitly set false if you don't want
     the new behavior for some reason.
   - Added a back-end for the Thread class that uses C++11's std::thread
   - Added a back-end for the Mutex class that uses C++11's std::recursive_mutex
   - Added a back-end for the ThreadLocalStorage class that uses
     C++11's thread_local keyword.
   - Added a CMakeLists.txt file to the root directory, for those who
     prefer to compile a basic MUSCLE library and muscled using cmake
     (e.g. "cd muscle; mkdir _build; cd _build; cmake ..; make")
   - Added a IsSelfAssigned() convenience method to the IPAddress class.
   - Added FindFirstSessionOfType() and FindSessionsOfType() convenience
     methods to the ReflectServer class.
   o Moved the INetworkConfigChangesTarget interface out of
     DetectNetworkConfigChanges.h and into its own separate header file.
   o MUSCLE now requires a C++11 compiler by default.  If you want to 
     compile MUSCLE using an older (pre-C++11) compiler, you'll need to
     explicitly add -DMUSCLE_AVOID_CPLUSPLUS11 to your compile-flags.
   o MuscleSupport.h now automatically defines -DMUSCLE_USE_CPLUSPLUS11_THREADS
     if neither MUSCLE_AVOID_CPLUSPLUS11 nor MUSCLE_AVOID_CPLUSPLUS11_THREADS
     has been defined.
   o Checks for -DMUSCLE_USE_CPLUSPLUS11 have been removed, because
     C++11 is now the default compiler level.  C++11-specific code is
     now guarded by #ifndef MUSCLE_AVOID_CPLUSPLUS11 instead.
   o Removed the "borland" subdirectory since it's obsolete.
   o Removed the deprecated SetReflectToSelf() and GetReflectToSelf()
     methods from the DumbReflectSession class.

6.62 Released 9/14/2017
   o Moved constructor-arguments in the .cpp files to separate lines,
     for better diff-ability when they are modified.
   o Removed the overrides of String::StartsWith() that took an
     offset parameter, since it doesn't really make sense to check
     for a prefix with an offset.
   o Fixed some warnings flagged by clang++'s -Weverything option
   o Lots of miscellaneous Doxygen header-comment fixes and cleanup
   o Added a DoxyTemplates.h header file to serve as a repository
     of common class-member definitions, to avoid repetitive boilerplate.
   o Modified String::operator==() to call memcmp() rather than strcmp()
   * Improved portablereflectclient's string parsing a little.
   * Added "const" tag to several operators in the IPAddress class 
     that were supposed to have it, but didn't.

6.61 Released 7/21/2017
   - Added a WithInterfaceIndex() convenience method to the IPAddress
     class (for consistency with the IPAddressAndPort class's API)
   * Fixed a sign-casting error in ParseHumanReadableSignedTimeIntervalString()
     under Windows.  Thanks to Mika Lindqvist for reporting this error.
   * Fixed potential crash in GetSystemPath() under MacOS/X.
   * Fixed the MCRASH macro to explicitly specify muscle::Crash()
     rather than just Crash(), so that it will work when called from
     other namespaces. 

6.60 Released 6/22/2017
   - Added SetPriority() and GetPriority() methods to the Thread
     class, to allow specification of the CPU-priority a Thread
     should run at.
   - SimulatedMulticastDataIO's unicast-ping-packets now contain
     location information about other members of the group, so that
     even if some packets get dropped, there is a good chance that
     all members will end up knowing about of all other members anyway.
   - Added define MUSCLE_CONSTEXPR that expands to constexpr iff
     MUSCLE_ENABLE_CPLUSPLUS11 is defined, or expands to nothing otherwise.
   - Some static methods in IPAddress and IPAddressAndPort are now
     tagged with MUSCLE_CONSTEXPR so that they can be evaluated
     at compile-time, if necessary.
   - Added an optional (roundUp) argument to the 
     GetHumanReadableTimeIntervalString() functions.
   - Added SetPacketSendDestination() and GetPacketSendDestination()
     virtual methods to the DataIO class.
   - Added a ProxyDataIO class that passes through all calls
     verbatim to its held child DataIO object
   o Renamed XorDataIO to XorProxyDataIO, and made it a subclass
     of ProxyDataIO.
   o Renamed PacketizedDataIO to PacketizedProxyDataIO, and made it 
     a subclass of ProxyDataIO.
   o Modified the UDPSocketDataIO class to contain the above two
     virtual methods instead of SetSendDestination() and 
     GetSendDestination()
   o Renamed the GetSendDestinations() and SetSendDestinations()
     methods in UDPSocketDataIO to SetPacketSentDestinations() and
     GetPacketSendDestinations(), respectively.
   o Added a GetPacketSendDestination() method implementation to the
     SimulatedMulticastDataIO class.
   o Removed the GetInternalQThread() virtual method from the
     Thread class, since there is now a more general (non-Qt-specific)
     mechanism in the Thread class that can be used instead.
   o Rewrote SimulatedMulticastDataIO to be simpler and more robust;
     in particular it now only creates two UDP sockets instead of four.
   o Removed the FailoverDataIO class, since it didn't seem useful.
   o Renamed DataIO::GetPacketMaximumSize() to GetMaximuPacketSize()
   o Split the DataIO class into separate classes:  DataIO for
     basic Read()/Write()-only I/O, SeekableDataIO for file-style
     I/O where the current-seek-position can be Seek()'d, and
     PacketDataIO for UDP-style packet-based I/O with explicit
     source and destination IP addresses.
   o Modified the various DataIO subclasses as necessary so that
     they now subclass from the appropriate interface.

6.50 Released 6/6/2017
   - Added SimulatedMulticastDataIO, which simulates multicast
     communication via directed unicast.  Useful for communicating
     multicast-style across a WiFi network, where real multicast
     communication doesn't work very well.
   - hexterm now supports a "wifi" keyword, which if specified along
     with the "udp=address:port" argument will replace the basic
     UDPSocketDataIO functionality with SimulatedMulticastDataIO,
     for testing purposes.
   - Added some additional Inflate() and Deflate() methods
     to the ZLibCodec class so that it can now write its
     output into an existing ByteBuffer object rather than
     allocating a new one from the byte-buffer-pool, if desired.
   - hexterm now accepts a "verifyspam" argument; if specified,
     hexterm will check incoming packets to see if they match
     the dummy-data format sent out by hexterm's "spamspersecond"
     feature, and if they do not, it will log an error message.
   - Added a GetHardwareType() method to the 
     NetworkInterfaceInfo class.  This method returns a
     NETWORK_INTERFACE_HARDWARE_TYPE_* value indicating what
     kind of network interface it is (e.g. Ethernet, WiFi, etc)
   - Added a GetNetworkHardwareTypeString() static method to
     the NetworkInterfaceInfo class.  This returns a human-readable
     string describing the given NETWORK_INTERFACE_HARDWARE_TYPE_*
   - Added some MacOS/X-specific utility methods to the String class:
     SetFromCFStringRef(), ToCFStringRef(), and a String constructor
     method that takes a (const CFStringRef &)
   - The ip_address and IPAddressAndPort classes now implement
     the PseudoFlattenable interface to allow for easier handling.
   o Renamed the ip_address type to IPAddress, and made it a real
     class (and not a typedef'd alias for uint32) even when
     MUSCLE_AVOID_IPV6 is defined.  ip_address is now a typedef'd
     alias to IPAddress, for backwards compatibility with old code.
   o The various convenience methods that could be called on an
     ip_address object (e.g. IsAddressIPv4(), IsAddressValid(),
     IsAddressMulticast(), etc) are now methods in IPAddress instead.
   o AtomicCounter now uses std::atomic<int32> internally,
     if MUSCLE_USE_CPLUSPLUS11 is defined.
   o PODSwapper and SwapContentsSwapper now check for the
     corner-case where the two objects passed in are actually
     the same object (and if so, they don't attempt a swap)
   o Added a GetSourceOfLastReadPacket() method to the DataIO interface.
   o UDPSocketDataIO::GetSourceOfLastReadPacket() is now virtual.
   o Moved the ip_address/IPAddress and IPAddressAndPort classes'
     declarations out of NetworkUtilityFunctions.h and into IPAddress.h
   o Moved the NetworkInterfaceInfo class (and its associated
     functions) out of NetworkUtilityFunctions.h and into
     NetworkInterfaceInfo.h
   * Fixed several places in the codebase that were inappropriately
     relying on CFStringGetCStringPtr() to return a non-NULL value, 
     when in fact it is documented to return NULL sometimes.
   * hexterm now exits gracefully when stdin is closed.

6.42 Released 5/12/2017
   - Added SetPerProcessRunTime64Offset() and
     GetPerProcessRunTime64Offset() calls, to support
     adding an artificial constant to the values returned
     by GetRunTime64(), for testing purposes
   - Added ParseHumanReadableSignedTimeIntervalString()
     and GetHumanReadableSignedTimeIntervalString() functions
     to TimeUtilityFunctions.h for better parsing of
     time-intervals that might be negative.
   - Added some new convenience methods to the Hashtable
     class:  GetKeyAtWithDefault(), GetValueAt(), and
     GetValueAtWithDefault()
   o Modified the signatures of a few API calls (including
     MessageIOGateway::UnflattenHeaderAndMessage(), 
     DeflateByteBuffer(), InflateByteBuffer, and the
     RawDataQueryFilter class) to take a 
     (const ConstByteBufferRef &) rather than a 
     (const ByteBufferRef &), as they don't ever need to 
     modify the referenced ByteBuffer object anyway.

6.41 Released 3/23/2017
   - Added ReadAndDeflateAndWrite() and ReadAndInflateAndWrite()
     functions to the ZLibUtilityFunctions.{cpp,h} API, and
     to the ZLibCodec class, to more easily support inflation/
     deflation of large files without having to load all their
     data into RAM at once.
   - Added Visual Studio 2017 RTM project files, as provided by
     Mika Lindqvist.
   - FileDataIO::GetReadSelectSocket() and GetWriteSelectSocket()
     now return valid ConstSocketRef objects on OS's that do
     support select-ing on a file's file descriptor (read:
     under POSIX-y OS's, but not under Windows)
   - hexterm now supports a file=filename argument, in case
     you want hexterm to read its input bytes from a file.
   * Fixed a number of Doxygen-commenting oversights detected by 
     Alvaro Lopez Ortega's "doxy-coverage" comment-checking tool.
   * Tweaked some of the serialization/deserialization code to be
     more careful about avoiding non-aligned word accesses.
   o Changed the "OUT OF MEMORY" error message produced by
     WARN_OUT_OF_MEMORY macro to read "MEMORY ALLOCATION FAILURE"
     instead (since these errors can be caused by a corrupted
     heap as well as by actual memory exhaustion)

6.40 Released 2/10/2017
   - Added templates constructors to the Ref<> and ConstRef<>
     classes so that it is now possible to do implicit 
     upcasting when creating or assigning a Ref or ConstRef
     object (e.g. DataIORef x = TCPSocketDataIORef(y))
   - Added DECLARE_REFTYPES macros to the declarations of all
     classes that are subclasses of RefCountable, for convenience.
   - Integrated Mika Lindqvist's patch to qt_muscled.pro so
     that qt_muscled now includes the necessary zlib files
     under Windows.
   o Removed explicit Ref-type-casting code from a number of 
     locations where it is no longer necessary.

6.38 Released 1/11/2017
   - Added an Atoxll() function; it is the same as Atoull()
     except that it parses hexadecimal strings into uint64s
     rather than decimal strings.
   - hexterm now allows you to optionally specify a local port 
     number to bind an otherwise transmit-only udp session to 
     (e.g.  "./hexterm udp=127.0.0.1:5555_6666" would send to 
     port 5555 but listen for incoming packets on port 6666)
   * Fixed a bug in MessageField::IsEqualTo() that could cause
     two Message objects to be considered equivalent to each
     other when in fact they are different.

6.37 Released 10/12/2016
   o Added an AUTOCHOOSE_LEGACY_PRIMITIVE_KEY_TYPE_HACK for
     (DataNode *) so that the code will again compile on old
     (3.x) versions of g++ that don't support SFINAE properly.
   - HandleStandardDaemonArgs() now prints out a list of network
     interface information if the command line argument
     "printnetworkinterfaces" is supplied by the user.
   - ParseHexBytes() (and therefore any programs that depend on it,
     such as hexterm) now understands C-style escaped-control-char
     conventions, e.g. \r means carriage-return, \n means newline.
   * Added a work-around for Windows' GetAdaptersAddresses() info
     returning 255.255.255.255 as the broadcast address for an
     IPv4 interface.  GetNetworkInterfaceInfos() will now detect
     when this happens and replace that address with the direct 
     broadcast address for the subnet (e.g. 192.168.0.255) instead.

6.36 Released 6/24/2016
   - The NetworkInterfaceInfo class now has a GetMACAddress()
     method that will return the 48-bit MAC address associated
     with the interface.
   - udpproxy will now join a UDP socket to its multicast group
     if the provided IP address is a multicast IP address.
   - Added a new function Crash() which does just what it says.
     The MCRASH macro now calls Crash() after it prints a
     stack trace.
   o The POSIX implementation of PrintStackTrace() now calls
     backtrace_symbols_fd() rather than backtrace_symbols(), to
     avoid having to allocate memory when the heap might be corrupted.

6.35 Released 5/25/2016
   o Revised MessageIOGateway::DoInputImplementation() so that if
     a subclass's override of UnflattenHeaderAndMessage() has retained
     a reference to its scratch-input-buffer, DoInputImplementation()
     will recognize that and refrain from trying to reuse that buffer
     as a place to store subsequent incoming Message data.
   - Added Visual Studio 15 project files (Intel and ARM versions), 
     as provided by Mika Lindqvist.
   * Fixed the MuscleQThreadSocketNotifier constructor so that it 
     will compile in conjunction with Qt 4.x.
   * Merged in some ARM compatibility tweaks from Mika Lindqvist.
   * Suppressed some MSVC type-conversion warnings in SetupSystem.cpp

6.34 Released 3/14/2016
   - Added GetQThread() accessor methods to the Thread class.  These
     methods are only available when MUSCLE_USE_QT_THREADS is defined.
   - Added support for a new preprocessor flag,
     MUSCLE_ENABLE_QTHREAD_EVENT_LOOP_INTEGRATION.  When this flag
     is defined, the Thread::InternalThreadEntry() will use 
     QThread::exec() as its event loop rather than a simple 
     while(WaitForNextMessageFromOwner()) loop.  This allows for
     better integration with QObjects living inside the thread.
   - Modified the ThreadedInternalSession class in the 
     qt_advanced_example to use a QTimer for its periodic messages
     when MUSCLE_ENABLE_QTHREAD_EVENT_LOOP_INTEGRATION is defined,
     rather than calling WaitForNextMessageFromOwner(), just as an 
     example of what can be done with better Qt integration.
   o Replaced the Thread class's writable GetInternalSocketSet()
     method with a more user-friendly API, including new methods
     RegisterInternalThreadSocket(), UnregisterInternalThreadSocket(),
     UnregisterAllInternalThreadSockets(), and IsInternalThreadSocketReady().
   o Replaced the Thread class's writable GetOwnerSocketSet()
     method with a more user-friendly API, including new methods
     RegisterOwnerThreadSocket(), UnregisterOwnerThreadSocket(),
     UnregisterAllOwnerThreadSockets(), and IsOwnerThreadSocketReady().
   * Fixed a potential stack overflow in PlainTextMessageIOGateway::
     DoOutputImplementation().
   * Removed some unnecessary "#include <pthread.h>" directives from
     the qt_advanced_example cpp files that were causing the example
     program not to build under Windows.
   * Added an #ifdef around IPAddressAndPort::WithInterfaceIndex()
     so that code will again compile if MUSCLE_AVOID_IPV6 is defined.

6.33 Released 2/25/2016
   - When MUSCLE_USE_CPLUSPLUS11 is defined, the Queue class 
     no longer bothers resetting values in its internal array 
     to their default state, if ItemType is a trivial type.
   - When MUSCLE_USE_CPLUSPLUS11 is defined, the Hashtable class 
     no longer bothers resetting values in its internal array 
     to their default state, if their type (KeyType or ValueType)
     is a trivial type.
   - When MUSCLE_USE_CPLUSPLUS11 is defined, the SanitySetupSystem
     class constructor now does some basic sanity checks on the
     std::is_trivial() method to make sure it is working as expected.
   - hexterm now prints time-since-previous-received-data whenever
     it prints incoming data, for easier performance checking.
   - Added GetBuildFlags(), PrintBuildFlags() and LogBuildFlags() 
     functions to SystemInfo.h so that it's easy for a MUSCLE-based
     executable to report the preprocessor flags it was built with.
     This can be handy for debugging purposes.
   - muscled now reports its build-flags at startup, if is launched
     with log level "debug" or higher (e.g. "displaylevel=debug").
   - Added a WithInterfaceIndex() convenience method to the
     IPAddressAndPort class.
   - Usage of the DetectNetworkConfigChangesSession class has
     been simplified.  In particular, it is no longer necessary
     to subclass this class in order to use it; instead you can 
     now just have any of your existing session or factory subclasses
     implement the new INetworkConfigChangesTarget interface, and
     the DetectNetworkConfigChangesSession will call their
     INetworkConfigChangesTarget methods when appropriate.
   - The Windows-only "console" command line argument now can take 
     an optional value; e.g. console=foo.txt will cause the program's 
     stdout and stderr output to be redirected to file foo.txt.
   - The Win32AllocateStdioConsole() function now takes an optional 
     argument, as described above.
   - hexterm now looks for a "nojoin" command line argument when a 
     multicast group is specified; if found, it will deliberately
     not join the multicast group (and become a send-only UDP session)
   o DetectNetworkConfigChangesSession::SetEnabled(false) now also
     suppresses calls to ComputerIsAboutSleep() and ComputerJustWokeUp().
   o The DECLARE_REFTYPES macro now specifies the muscle namespace
     explicitly, to make it easier to use from other namespaces.
   * Fixed an underflow bug in LogHexBytes() and friends that would
     cause 4 billion dashes to be printed if the title text was
     too long.
   * hexterm.vcproj now includes the necessary shlwapi.lib dependency

6.32 Released 12/3/2015
   - Added support for a new compiler flag,
     -DMUSCLE_RECORD_REFCOUNTABLE_ALLOCATION_LOCATIONS,
     that makes it easier to track down the cause of
     RefCountable objects not getting freed properly on
     process exit.  See BUILDOPTIONS.TXT for details.
   * Tweaked SetupSystem.cpp so that using it no longer
     requires MiscUtilityFunctions.cpp to be compiled also.
   * The _childProcessCrashed flag is now reset by 
     WaitForChildProcessToExit() only when there is a child
     process handle available to wait on.  That way multiple
     calls to WaitForChildProcessToExit() won't obliterate 
     the child-process-crashed information.
   * Under Windows, the default handled-signals set now
     also includes CTRL_C_EVENT and CTRL_BREAK_EVENT, so
     that when running "muscled.exe catchsignals", these
     keystrokes can also be used to cleanly shut down the
     muscled process. 

6.31 Released 8/27/2015
   - The ChildProcessDataIO class now has a DidChildProcessCrash()
     method that will return true iff WaitForChildProcessToExit()
     detected that the child process exited due to an unhandled
     signal rather than via a normal process termination.
   * In v6.30, the windows implementation of ChildProcessDataIO  
     would always hide the child process's windows, even in cases 
     where it was desirable for the child process's windows to be
     visible.  To avoid that misbehavior, the child process's windows
     are now hidden only if the CHILD_PROCESS_LAUNCH_BIT_WIN32_HIDE_GUI
     bit is set in the (launchBits) argument.
   * Some of the the Doxygen comments for enumerations in the 
     header files were not formed correctly, so the Doxygen 
     HTML pages would leave them undocumented.  Fixed.
   * Fixed a compiler warning in MessageField::IsEqualTo().

6.30 Released 8/11/2015
   - The Message class now uses special-case variant logic for fields
     that contain only a single value, so that in the common case
     the allocation of an AbstractDataArray object is avoided.
   - Added a convenience overload of GetMessageFromPool() that 
     takes a ByteBufferRef as its argument.
   * Merged in Mika's patch to fix the _sntprintf_s() calls in
     the Windows implementation of SysLog.cpp.
   * DetectNetworkConfigChanges.cpp would fail to compile under Windows
     under some circumstances, due to unicode-string handling issues. 
     Fixed.
   * Added spaces to *_FORMAT_SPEC tokens in dataio/RS232DataIO.cpp
   * Added missing namespace qualifiers to MCRASH() macro, so that it
     can be called from another namespace.
   * Fixed a bug in the Hashtable class that could cause crashes
     after a call to EnsureSize(0, true).
   * Message::Unflatten() now resizes the Message's entries-Hashtable 
     to be the exact size of the number of entries it will contain.
   * Added some #includes to the gz*.c zlib files so "implicit
     function declaration" warnings are no longer emitted when
     compiling under MacOS/X.
   * Fixed a static-initialization-ordering bug in the ObjectCounterBase
     class that could cause it to try and lock an invalid Mutex during
     process startup or shutdown.
   * Under Windows, use of the ChildProcessDataIO class could cause
     an empty Console window to appear.  That no longer happens.

6.23 Released 7/7/2015
   - The StringMatcher class now has a IsPatternListOfUniqueValues()
     method that returns true iff the held pattern is a comma-separated
     list of non-wildcarded values.
   o NodePathMatcher::DoTraversalAux() was using a Queue as a cache,
     which could be inefficient due to O(N^2) lookups in certain cases.
     Replaced it with a Hashtable for better performance.
   o Optimized the NodePathMatcher algorithm to be more efficient
     with node-paths that include clauses that are long lists of
     comma-separated node names.
   * SharedFilterSessionFactory.cpp wouldn't compile if -DMUSCLE_AVOID_IPV6
     was specified on the compile line.  Fixed.

6.22 Released 6/11/2015
   - Added an IsWaitingForEvents() method to ReflectServer class,
     so that a (user-supplied) watchdog thread can observe when the 
     ReflectServer is blocked waiting for I/O vs when it is doing 
     something.
   - Added Mika's vc++14 subdirectory, which contains Visual C++
     project files for Visual Studio 2015.
   - DataNode::GetAncestorNode() now takes an optional second argument
     that tells it what to return if the ancestor node isn't found.
   o Added some more Cygwin/MinGW compatibility changes contributed
     by Mika Lindqvist.
   o Rewrote some of the node-traversal callback methods so that they 
     no longer pass an integer argument by casting it to (void *).
   * Tweaked various files to fix warnings reported by cppcheck 1.69.
   * The stdout-display in qt_muscled wasn't read-only.  Fixed.

6.21 Released 5/14/2015
   o Merged in Mika Lindqvist's patch to make the StackWalker code
     use less stack space.
   o Merged in Mika Lindqvist's patches for better Cygwin compatibility.
   * Made the StackWalker code a bit more robust.
   * Merged in Mika Lindqvist's patch to the VC++12 projects
     to link debug builds against the MultiThreadedDebug
     run time library rather than the MultiThreaded library.
   * Fixed a couple of const-correctness issues in the StackWalker code.
   o Modified the Windows implementation of GetNetworkInterfaceInfos() 
     to not specify an interface index for IPv6 network device address 
     ::1, as doing so causes UDP-packet-routing problems under Windows 7.

6.20 Released 4/20/2015
   - Added a new sub-folder besupport/admin_gui.  It contains 
     Fredrik Modéen's GUI shell for more easily running muscled 
     under BeOS or Haiku.
   - Added new MUSCLE-specific versions of some potentially-insecure
     (per Microsoft) C functions to MuscleSupport.h:  muscleFopen(),
     muscleStrcpy(), muscleStrncpy(), muscleSprintf(), and 
     muscleSnprintf().  These get expanded out to the appropriate 
     system-specific equivalent, so that e.g. under Windows we can 
     use the CRT-secure Windows-only equivalents, while not having 
     to put #ifdefs all over the code to keep it compiling elsewhere.
   - Added Visual C++ 2013 project files, courtesy of Mika Lindqvist
     (in the new "vc++12" subfolder)
   o Renamed the vc++ subfolder to vc++8 to make it more obvious
     that the project files it contains are for Visual Studio 2008.
   o MUSCLE classes that should not be subclasses are now tagged
     with the MUSCLE_FINAL_CLASS keyword so that when compiled 
     with -DMUSCLE_USE_CPLUSPLUS11 the compiler will produce a
     compile-time error if they are subclassed.
   o Modified the QueueGatewayMessageReceiver and StringMatcherQueue
     classes to no longer subclass from the Queue class, since
     subclassing from Queue is no longer allowed.  Instead, they
     now include a Queue object as a member variable and provide
     accessors to that object.
   o Modified the ObjectPool class to no longer subclass the 
     ObjectNode internal class from the templated-type, since 
     the templated-type might now be marked as "final".
   o Replaced various of the aforementioned calls with their
     muscle*() equivalents in the codebase.
   o Merged in some patches contributed by Mika Linqvist to avoid
     CRT security warnings when compiling under MSVC 2013.
   o Removed all calls to strcat() and strncat(), as their string
     truncation semantics are too difficult for me to reason about
     reliably.  The rewritten code is also generally more efficient.
   o Modified DefaultFileLogger::CloseLogFile() to reduce its 
     stack usage.
   o Modified GetNetworkInterfaceInfos() to not specify an interface
     index for IPv6 network device address ::1, as doing so causes 
     UDP-packet-routing problems under MacOS/X.
   * Fixed a const-correctness problem in ConvertMessages.cpp.
   * Removed a compiler warning (from SysLog.cpp) about 
     GetVersionA() not working usefully under Windows 8 and higher.
   * Applied Mika Lindqvist's patch to fix some potential 
     memory leaks in regcomp.c
   * Applied Mika Lindqvist's patch to make the Windows 
     "StackWalker" stack-trace-generation routine Unicode-compliant.

6.12 Released 4/6/2015
   - The Python message_transceiver_thread class will now
     fall back to connecting via IPv4 if the supplied hostname
     cannot be expanded to an IPv6 address (and vice versa).
   o Added a NotCopyable base class to various classes 
     (Socket, DataNode, AbstractReflectSession, etc) so that
     the compiler will verify that they are not being copied.
   o The StringMatcher class now interprets any simple wildcard
     string starting with a backtick character (`) as indicating
     a non-simple regex string.  That way it is possible to use
     the standard regex functionality, if desired, in contexts
     that otherwise provide no way to indicate that a string
     is meant to be a full regex string and not a simple wildcard
     string (e.g. in MUSCLE subscription strings)
   o Tweaked the codebase to get rid of a number of style 
     problems and minor errors that were reported by cppcheck.
   * Added a patch to the captive regex library to fix a 
     potential int32-overrun in regcomp().  Thanks to Mika
     Lindqvist for supplying me with the patch.
   * Merged in some patches from Mika Lindqvist to avoid 
     some warnings when compiling in a 64-bit environment.

6.11 Released 2/2/2015
   - When compiled under Windows, SetupSystem.cpp now contains
     #pragma commands so that necessary Windows-libraries will
     be automatically linked in.  This means the user no longer
     has to spend time chasing down so many linker errors when 
     setting up a new project file.
   o MutexGuard's argument is now a const reference, since 
     Mutex::Lock() and Mutex::Unlock() are const methods.
   o Removed AbstractReflectSession::GetDefaultHostName()
     and replaced it with a new method named
     AbstractReflectSession::GenerateHostName().  The new
     method lets the session subclass choose a custom 
     hostname for the session even if the IP address 
     determination didn't fail.
   o Added some private/unimplemented method overloads for
     MessageTransceiverThread::AddNewConnectSession() and
     QMessageTransceiverHandler::SetupAsNewConnectSession()
     so that if the caller tries to call these methods
     with timeout-values but forgets to include the
     (expandLocalhost) argument, the error will be caught
     at compile-time rather than causing unexpected run-time
     behavior.

6.10 Released 12/12/2014
   - The DetectNetworkConfigChangesSession class now has
     ComputerIsAboutToSleep() and ComputerJustWokeUp() 
     callback methods that are called at the times indicated
     by their names.  Currently this functionality is 
     implemented only under MacOS/X and Windows.
   o Added work-arounds for gcc-3.x SFINAE incompatibilities
     to MuscleSupport.h
   o Updated the muscle.dox file using doxygen -u so that
     it is now up-to-date (as of Doxygen 1.8.8)
   * If a string like "for 10 seconds" was passed to 
     ParseHumanReadableTimeIntervalString(), the "for"
     prefix would cause the returned value to be twice
     what it was expected to be.  Fixed.

6.09 Released 11/3/2014
   - Added a (preferIPv6) argument to GetHostByName().  If
     left as true (the default value), GetHostByName() will 
     prefer to return an IPv6 address over an IPv4 address.
   - Added support for a DEBUG_LARGE_MEMORY_ALLOCATIONS_THRESHOLD
     compiler-flag into GlobalMemoryAllocator.cpp.  When this
     flag is set to a value (in bytes), any memory allocations
     greater than the value will result in a message and a stack
     trace being printed to stdout.
   - When MUSCLE_USE_CPLUSPLUS11 is defined, the PODHashFunctor
     class will provoke a compile-time error if the program tries to
     use a struct or class as a KeyType in a Hashtable and the
     struct/class does not have a "uint32 HashCode const" method 
     defined.  (Previously the code would compile without error, and 
     then hashing errors would occur at runtime due to the object's
     padding bytes being uninitialized)
   * The MCRASH() macro now calls abort() rather than assert(false),
     so that a crash will actually occur, even if the code was
     compiled with -DNDEBUG.
   o The Windows implementation of MCRASH() now calls RaiseException(),
     so that the crash will behave more like an actual caused-by-a-bug
     crash (in particular, a Windows Structured Exception will be raised)
   o Updated SendDataUDP() to work around a "feature" in OS/X 10.10 (aka 
     Yosemite) that causes setsockopt(fd, IPPROTO_IPV6, IPV6_MULTICAST_IF) 
     to fail when setting the socket's interface-index value back to 0.

6.08 Released 10/10/2014
   - Added a ShrinkToFit() convenience method to the Queue,
     Hashtable, and String classes.  This method shrinks the
     object so that the amount of memory it has allocated internally
     matches the size of the data it is actually holding.
   - Hashtable::EnsureSize() and Queue::EnsureSize() now take an optional 
     (allowShrink) argument, that (if set to true) allows the object's
     internally-allocated array to be reallocated smaller if it is larger 
     than necessary.
   o Tweaked the buffer-expansion behavior of the String class to 
     be a bit more efficient.
   * Added a guard against a potential infinite recursion that
     could occur while logging an "OUT OF MEMORY" error after
     a memory allocation failure, if a LogCallback tried to
     allocate memory.

6.07 Released 9/18/2014
   - Added a GlobalPrintRecyclersToStream() method to the 
     AbstractObjectRecycler class, for better debugging and
     analysis of the ObjectPool's memory usage.
   - Added an abstract PrintToStream() method to the 
     AbstactObjectRecycler class, and a concrete implementation
     of that method to the ObjectPool and ThreadPool classes.
   - Added a testobjectpool.cpp test program to the tests
     folder, as a quick sanity check for the ObjectPool class.
   - Java performance improvement from Bryan Varner: Switched to a 
     direct byte buffer, which is allocated by the OS outside of 
     the GC's managed space.
   - Java performance improvement from Bryan Varner: Scoped the 
     receiving byte buffer to the receiver, which cut down on a 
     lot of time spent allocating short-lived buffers.
   - Java performance improvement from Bryan Varner: Added a 
     constructor for the MessageReceiver to allocate it's buffer 
     to the same size as the sockets underlying buffer and made 
     use of the call where possible.
   - Added a GetObjectClassName() method to the ObjectPool class.
   - The GetNetworkInterfaceInfos() function now supports a new
     bit named GNII_INCLUDE_UNADDRESSED_INTERFACES, which tells
     it to return even network interfaces with no IP address.
   - The default value of the (includeBits) argument to 
     GetNetworkInterfaceInfos() is now GNII_INCLUDE_ALL_ADDRESSED_INTERFACES
     rather than GNII_INCLUDE_ALL_INTERFACES, to reflect the nuance
     that was added above; the default behavior is unchanged, though.
   - When -DMUSCLE_USE_CPLUSPLUS11 is defined, muscleMin() and
     muscleMax() now use variadic templates so that they can
     accept any number of arguments (rather than just up to five).
   o Java fix from Bryan Varner:  Updated the handling code for 
     NotEnoughDataExceptions to no longer rely on the position of 
     the buffer (but rather look at the buffer limit, or the amount 
     previously read into the buffer) -- which basically makes the 
     above change unnecessary, but I'm paranoid.
   o Changed the Message, Queue, Hashtable, and String classes so 
     that when they are set equal to an empty/default object, they 
     now free any large dynamically-allocated buffer they may be holding.  
     This avoids excessive memory usage by objects that have been 
     returned to an ObjectPool after being used to hold large amounts 
     of data.
   o Modified muscleMin(), muscleMax(), muscleSgn(), muscleClamp(),
     and musclAbs() to take arguments and return by value rather 
     than by const-reference.
   * Java fix from Bryan Varner:  Fixed a bug causing communication 
     failures in the NIO message unflattening.
   * Java fix from Bryan Varner:  Prior to throwing a 
     NotEnoughDataException the position of the buffer wasn't 
     being updated in MessageIOGateway and JZLibMessageIOGateway.

6.06 Released 8/15/2014
   - ParseHumanReadableTimeIntervalString() can now parse strings
     where only the time-unit is specified.  (e.g. "second" now
     returns 1000000)
   - Added GetInternalThreadPulseTime(), InternalThreadPulse(),
     WriteToMainThread(), and ShutdownInternalThread() methods 
     to the AsyncDataIO class, so that it can be subclassed for
     use in impersonating a "live" socket, using test data 
     internally generated inside its I/O thread.
   o Added code to testbytebuffer.cpp, so that if a filename is
     passed as an argument, the contents of the specified file 
     will be printed to stdout in annotated-hex format.
   o Added support for a -DMUSCLE_AVOID_XENOMAI flag, to be used
     when compiling with -DTARGET_PLATFORM_XENOMAI but we don't
     want MUSCLE to use Xenomai anyway.
   * Merged in Augustin Cavalier's patch to get MUSCLE to
     compile again under Haiku.
   * Modified the Queue code to avoid a static-analyizer warning.
   * Fixed a valgrind hit in AbstractReflectSession::Reconnect().
   * Fixed a bug in AsyncDataIO that would cause it to hang
     when being shut down.
   * Fixed a bug that could cause a QueryFilter's replacement
     ConstMessageRef object to be ignored in certain circumstances.

6.05 Released 6/27/2014
   - Upgraded the captive zlib implementation to v1.2.8.
   o Moved public repository from FreeCode to GitHub, because
     FreeCode no longer accepts release announcements.
   o Renamed LICENSE.txt to LICENSE, since that's how GitHub
     likes the license file to be named.
   * Merged in Mika Lindqvist's patch to avoid some truncation
     warnings for strlen() calls under 64-bit Visual C++.

6.04 Released 6/11/2014
   - Added a public GetParametersConst() method to the 
     StorageReflectSession, for easier debugging.
   * Fixed a bug that prevented the PR_COMMAND_REMOVEPARAMETERS 
     handler from removing parameters that had escaped wildcard
     characters in their names.

6.03 Released 6/2/2014
   - Added a convenience method muscleArrayIndexIsValid() that
     returns true iff the specified numeric index is a valid index
     into the specified array.
   - Added a CloseCurrentLogFile() function that can be used to
     force the file-logger to close any log file that it currently
     has open.
   - Added a SetSendDestinations() method to the UDPSocketDataIO
     class, for convenience.
   - The Launch*() and System*() methods in the ChildProcessDataIO
     class now take an optional directory-path argument so that you 
     can specify the current working directory of the child process.
   - Added move-constructors and move-assignment operators to the
     Ref and ConstRef classes (available only when 
     MUSCLE_USE_CPLUSPLUS11 is defined, of course).
   - Added a Reset() method to the PointerAndBool class.
   - Added a SwapContents() method to the PointerAndBool class.
   - Added RemoveHeadMulti() and RemoveTailMulti() convenience
     methods to the Queue class.
   o Queue::GetArrayPointer() now makes sure to set (retLength)
     to 0 when it returns NULL.
   * Under Windows, GetConstSocketRefFromPool() now automatically
     sets the don't-inherit flag on any sockets passed to it.  This
     avoids problems caused by child processes unintentionally holding
     sockets connections open in the parent process.
   * Fixed a bug in Queue::EnsureSizeAux() that would cause a 
     bogus extra item to be added to the end of the Queue if the 
     (setNumItems) argument was set to true.
   * The MacOS/X implementation of DetectNetworkConfigChangesSession
     would fail to notify its calling code about a changed network 
     configuration if the network change did not include any
     IP address changes.  Now it does provide a notification
     for that scenario as well.

6.02 Released 4/2/2014
   - Added optional (addHeaderBytes) and (addFooterBytes) arguments
     to the DeflateByteBuffer() utility functions.
   - Added an implementation of GetByteBufferFromPool() that takes
     a DataIO as an argument, for easy reading in of files, etc.
   - Added a NybbleizeData() implementation that takes a pointer
     and length argument rather than a ByteBuffer object.
   - Added an AreKeySetsEqual() convenience method to the Hashtable
     class.  This method checks for equal key-sets while ignoring
     the values in the two Hashtables.
   - Added WithoutPrefixIgnoreCase() and WithoutSuffixIgnoreCase()
     convenience methods to the String class.
   - Added some missing convenience overloads for HexBytesToString().
   - CanWildcardStringMatchMultipleValues() now ignores dashes in the
     string, since they only have meaning when enclosed in brackets --
     and if there are brackets in the string, those will be sufficient
     to cause CanWildcardStringMatchMultipleValues() to return true.
   o Renamed CanRegexStringMatchMultipleValues() to 
     CanWildcardStringMatchMultipleValues(), as it is really examining
     the simplified wild-card syntax and not the official regex 
     syntax.
   o Several locations that were calling HasRegexTokens() to decide
     if it was worth doing pattern-matching with a key-string now
     call CanWildcardStringMatchMultipleValues() instead.
   o DataNode::Reset() now deletes any metadata structures the
     DataNode may have accumulated, rather than simply clearing them.
     This saves RAM, and also ensures that recycled DataNodes will
     act exactly the same as newly created ones.
   * The MemMem() function did not return correct results in all
     cases.  Rewrote it to work correctly.

6.01 Released 1/7/2014
   - Added a PrependWord() convenience method to the String class.
   - Added WithReplacements() convenience methods to the String class.
   - Added a SetExplicitDelayMicros() method to the 
     DetectNetworkConfigChangesSession class.
   - Added a IsCopperDetected() method to the NetworkInterfaceInfo
     class, so that code can tell whether or not a Ethernet jack
     has a cable plugged in to it.
   - Added a "quietsend" argument to hexterm.
   o The NetworkInterfacesChanged() virtual method
     in the DetectNetworkConfigChangesSession class
     has been changed to take an argument that calls out 
     which network interfaces in particular have changed.  
     This functionality is currently only implemented under 
     Linux, MacOS/X and Windows.  For other OS's the 
     argument will always be an empty list.
   * Fixed a bug in the Linux implementation of
     DetectNetworkConfigChangesSession that could cause
     a segmentation fault if recvmsg() returned an error
     (e.g. due to a signal being received).

6.00 Released 10/14/2013
   - Rewrote the SSLSocketDataIO class to work better
     with non-blocking I/O (in conjunction with the
     new SSLSocketAdapterGateway class).
   - Added implementations of SSLSocketDataIO::SetPrivateKey()
     and SSLSocketDataIO::SetCertificate() that take a 
     ByteBuffer as an argument.
   - Added an SSLSocketAdapterGateway class that is used
     to manage OpenSSL's internal state machine when using
     an SSLSocketDataIO class with your gateway.
   - Added SetSSLPrivateKey() and GetSSLPrivateKey() methods
     to the ReflectServer class, for easier enabling of SSL 
     authentication on all incoming TCP connections.  These 
     methods are available iff MUSCLE_ENABLE_SSL is defined.
   - Added SetSSLPublicKeyCertificate() and GetSSLPublicKeyCertificate()
     methods to the ReflectServer class, for easier enabling
     of SSL authentication on outgoing TCP connections.  These
     methods are available iff MUSCLE_ENABLE_SSL is defined.
   - Added SetSSLPrivateKey() and SetSSLPublicKeyCertificate()
     methods to the MessageTransceiverThread class, for easier
     enabling of SSL functionality when using threaded I/O. 
   - Added an ssl_data folder with some info on generating
     OpenSSL public/private keypairs, and an example keypair
     for use in testing OpenSSL.
   - When MUSCLE_ENABLE_SSL is defined, muscled now accepts
     an optional 'privatekey=filename' argument.  When specified,
     SSL mode will be enabled and muscled will only accept incoming
     TCP connections that present public keys that match this
     private key/certificate.
   - When MUSCLE_ENABLE_SSL is defined, portablereflectclient
     and qt_example will now accept an optional 
     'publickey=filename' argument.  When specified, SSL mode
     will be enabled and these clients will connect to muscled
     using OpenSSL and present this file as their credentials.
   - Added an "Animate" checkbox to the qt_example demo.
     Checking it causes the window to move its indicator around
     automatically.  This is fun and also useful if you want to
     test a scenario where multiple clients are generating traffic
     simultaneously.
   - Made the qt_example demo prettier.
   - Renamed the C++11-helper macros in Hashtable.h and Queue.h
     to make them less likely to collide with other packages' macros.
   * Fixed some minor errors in the SSLSocketDataIO class.
   o Renamed SSLSocketDataIO::SetKey() to SetPrivateKey().
   o Renamed SSLSocketDataIO::SetCertificate() to
     SetPublicKeyCertificate().
   o AbstractMessageIOGateway::SetDataIO() is now a virtual
     method.

5.92 Released 9/20/2013
   - Improved support for C++11 move-semantics in the
     Queue and Hashtable classes (enabled only when
     -DMUSCLE_USE_CPLUSPLUS11 is defined)
   - Added some instrumentation to the String class so
     I can watch how many times a String object is copied, moved,
     etc (enabled only when -DMUSCLE_COUNT_STRING_COPY_OPERATIONS
     is defined)
   - Added a PrintAndClearStringCopyCounts() function which
     will print out the String-operation data collected above.
   - Added some SFINAE magic to muscleSwap() so that it will
     swap by calling SwapContents() when possible, rather than
     by copying to a temporary object.
   - Added an initializer-list constructor and overload of
     AddTailMulti() to the Queue class (available only when
     -DMUSCLE_USE_CPLUSPLUS11 is defined, of course)
   o Renamed the Queue and array overloads of Queue::AddTail() 
     to AddTailMulti(), to avoid conflicts with the new C++11 
     template parsing support.
   o Renamed the Queue and array overloads of Queue::AddHead() 
     to AddHeadMulti(), to avoid conflicts with the new C++11 
     template parsing support.
   o Replaced MCRASH_IMPL macro with a call to assert(false).
   * A little more Android-compatibility tweakage.
   * Many of the programs in the tests folder weren't compiling
     under C++11.  Fixed.
   * Fixed several potential bugs that were detected by clang's
     static analysis tool.

5.91 Released 9/2/2013
   - Added EnsureCanPut() convenience method to the Hashtable class.
   - Added EnsureCanAdd() convenience method to the Queue class.
   o Changed DoMutexAtomicIncrement() to be an inline function to
     make calling it more efficient. 
   * Changed QMessageTransceiverThread and QAcceptSocketsThread to
     call QCoreApplication::postEvent() rather than 
     QApplication::postEvent(), to allow for non-GUI Qt apps.
   * Updated the Beginner's Guide document to reflect MUSCLE's
     improved UDP support.
   * Merged in some Android compatibility changes provided by
     Jean-François Mullet.
   * Use of the MUSCLE_USE_MUTEXES_FOR_ATOMIC_OPERATIONS compile
     flag would cause MUSCLE to crash on startup due to an
     order-of-operations issue.  This has been fixed now.
   * The MUSCLE_USE_MUTEXES_FOR_ATOMIC_OPERATIONS compile flag
     was previously only used if no other implementation of
     AtomicCounter was available.  Now the flag has higher
     precedence, so setting the flag means that Mutexes will 
     be used, even if another (more efficient) mechanism is 
     available.

5.90 Released 8/6/2013
   - Added a GetPacketMaximumSize() method to the DataIO class
     to allow gateway code to more intelligently handle UDP-style
     packetized communication.
   - MessageIOGateway now works usefully in conjunction with 
     UDPSocketDataIO.
   - Added CreateObjectFromArchiveMessage() templated functions
     to Message.h, to serve as a restoring-side counterpart to 
     GetArchiveMessageFromPool(), etc.
   - AtomicCounter::AtomicIncrement() now returns a boolean
     (true iff the new counter value is equal to one).
   - Modified the HashtableIterator class so that read-only
     Hashtable iterations are now thread-safe even if the 
     HTIT_FLAG_NOREGISTER flag isn't specified.
   - Added a muscle_thread_id class to SetupSystem.h, to
     properly represent a thread ID in an 
     implementation-neutral fashion.
   - Added a "deadlock" program to the tests folder.  This
     program deliberately risks creating a deadlock, as a way
     to exercise/demonstrate the deadlockfinder test.
   - Added support for a -DMUSCLE_AVOID_THREAD_SAFE_HASHTABLE_ITERATORS
     command line flag, for those who would rather avoid the
     overhead of automatic thread safety and promise to supply 
     HTIT_FLAG_NOREGISTER arguments by hand where necessary.
   - Added an optional LRU lookup cache to the GetHostByName()
     function, so that it can return more quickly when the same
     hostnames are getting resolved over and over again.
   - Added a SetHostNameCacheSettings() function that enables   
     and adjusts the LRU lookup cache in GetHostByName().
   - Added support for "dnscache" and "dnscachesize" command
     line arguments in HandleStandardDaemonArgs(), to allow
     command-line specification of the LRU lookup cache's behavior.
   o Modified the Hashtable class so that the _iterHead, _iterTail,
     and _freeHead member values are now uint32s rather than
     pointers, to reduce memory usage.
   o Removed the ThreadLocalStorage::SetFreeHeldObjectsOnExit()
     method, and added a boolean argument to its constructor
     instead, since pthreads don't allow you to change that
     setting after pthread_key_create() has been called.
   o Moved GetCurrentThreadID() into the muscle_thread_id class
     as a static member function, and changed it to return
     a muscle_thread_id object rather than unsigned long.
   o Changed the default hostname for sessions without a known
     IP address from "<unknown>" to "_unknown_", as the angle
     brackets in the former string have a special meaning as of
     the 5.84 release, and that could interfere with node-path
     matching in unintended ways.
   o The CalculateChecksum() methods in Message.cpp have been
     modified to be more robust in detecting data transposition
     differences.
   o Removed the MUSCLE_USE_QT_FOR_ATOMIC_OPERATIONS support
     from AtomicCounter.h, since Qt's QAtomicInt class doesn't
     support the functionality that the AtomicIncrement()
     method's new return value requires.
   o Removed MessageIOGateway::FlattenMessage() and 
     MessageIOGateway::UnflattenMessage().  Added in their
     place:  MessageIOGateway::FlattenHeaderAndMessage()
     and MessageIOGateway::UnflattenHeaderAndMessage().
     These new methods deal with both the header bytes and
     the Message body at the same time.
   o Added a udpproxy.vcproj file to the tests folder, to 
     help compile udpproxy under Windows.
   o Message:Flatten() now iterates over the fields in the
     Message once, instead of twice.
   o GetCurrentThreadID() is now an inline function, since
     it may now get called often by HashtableIterator.
   o Modified the deadlockfinder code to use Queues instead
     of Hashtables, since muscle_thread_id can't be used
     as a Hashtable key type anymore.
   * Fixed testudp.cpp to properly use a MessageIOGateway
     for its UDP communication.
   * Tweaked the ifdefs in FilePathInfo.cpp a bit more so that
     statInfo.st_birthtimespec won't be accessed when using
     MacOS/X SDKs that don't provide it.
   * MessageDataIOGateway no longer tries to Unflatten a
     Message from a zlib-deflated data buffer that it was 
     unable re-inflate.
   * Fixed a bug in SendDataUDP() that could cause SendDataUDP()
     to incorrectly return an error when sending to a multicast
     address using non-blocking mode, and the output buffer was
     full.

5.85 Released 7/2/2013
   - Added LogTime(MUSCLE_LOG_DEBUG) calls to all the error paths 
     in MessageIOGateway::DoInputImplementation() and 
     Message::Unflatten(), so that it's easier to determine when 
     TCP connections are being aborted due to data corruption.
   - Added a PreviousOperationHadTransientFailure() function,
     which returns true iff errno is EINTR or ENOBUFS.
   - Specifying spamspersecond=-1 will now cause hexterm to
     send spam data as fast as possible.
   o SocketMultiplexer.h's MUSCLE_USE_POLL implementation was
     supplying POLLERR to WSAPoll() but WSAPoll() doesn't support
     POLLERR so WSAPoll() would return an error when this occurred.
     Worked around the problem by filtering out POLLERR when
     compiling under Windows.
   * Fixed a bug where send() returning ENOBUFS could cause the
     socket connection to be terminated, even though ENOBUFS is
     not a fatal condition.
   * SocketMultiplexer.cpp would not compile when MUSCLE_USE_POLL
     was defined.  Fixed.
   * The ZLibCodec::Deflate() method would fail to compress all
     the data in a very large buffer (e.g. over 42MB).  Fixed.

5.84 Released 4/20/2013
   - The StringMatcher class's numeric-range syntax has been
     extended so that you can now specify multiple ranges.
     For example, "<19-21,25,30-50>" would match strings
     "19", "20", "21", "25", "30", "31", [...], and "50".
   - Added GetCurrentTime64ForRunTime64() and GetRunTime64ForCurrenTime64()
     conversion functions to TimeUtilityFunctions.h.
   - Added a GetDescendant() utility method to the DataNode class.
   - Added C++11 move-constructors and move-assignment-operators
     to the Hashtable, Queue, String, Message, and ByteBuffer classes.
     For backwards compatibility with older compilers, this code
     will only be compiled if -DMUSCLE_USE_CPLUSPLUS11 is specified
     on the compile line.
   - SharedMemory class will now nerf itself into a non-shared-memory
     class if -DMUSCLE_FAKE_SHARED_MEMORY is specified.
   - Added a testfilepathinfo test to the tests folder.
   o Updated all copyright notice headers to read 2000-2013 Meyer Sound.
   * Added spaces between macro tokens (e.g. UINT32_FORMAT_SPEC) and 
     string constants (e.g. "Hello") to make C++11 compilers happy.
   * ByteBuffer.cpp had a syntax error that would prevent it from
     compiling on big-endian hosts.  Fixed.
   * MacOS/X only:  Replaced deprecated Carbon function calls with 
     Mach equivalents, to avoid deprecation warnings under 10.8.x.

5.83 Released 11/11/2012
   - Added convenience versions of InflateByteBuffer() and 
     DeflateByteBuffer() that take a ByteBufferRef as an argument.
   o Removed some obsolete/unused methods (EnsureBufferSize() and
     FreeLargeBuffer()) from the AbstractMessageIOGateway class.
   o Fixed some typos in the comments in the delphi subfolder.
   * The Hashtable class no longer generates warnings when compiled
     under MSVC with -DMUSCLE_AVOID_MINIMIZED_HASHTABLES defined.
   * Fixed a bug in IPAddressAndPort::ToString() that caused IPv4
     address strings to be formatted ambiguously when (preferIPv4Style)
     was set to false.

5.82 Released 10/1/2012
   - Rewrote the Hashtable class so that it now saves memory by 
     internally using smaller per-slot index values (e.g. uint8 or 
     uint16, rather than uint32) in Hashtables with fewer than 65,535 
     slots in their HashtableEntry-array.
   - Added support for compiling with -DMUSCLE_AVOID_MINIMIZED_HASHTABLES,
     which will disable the above optimization (since sometimes you'd
     rather use more memory and have faster code execution)
   * Fixed ZLibUtilityFunctions.cpp so that it will again build when
     -DMUSCLE_SINGLE_THREAD_ONLY is defined.

5.81 Released 9/13/2012
   - If compiled with -DMUSCLE_ENABLE_DEADLOCK_FINDER, 
     HandleStandardDaemonArgs() will now look for a "deadlockfinder"
     argument that can be used to force deadlock-prints on or off.
   - Rewrote the ZLibUtilityFunctions.cpp calls to use 
     ThreadLocalStorage rather than shared ZLibCodec objects 
     serialized by Mutexes.  This change helps avoids any possibility 
     of deadlocks, and also improves performance because now multiple
     threads can inflate and/or deflate data in parallel.  For systems 
     without a ThreadLocalStorage implementation, the old
     implementation can still be used as a fallback, by compiling with
     -DMUSCLE_AVOID_THREAD_LOCAL_STORAGE.
   - The pthreads implementation of the ThreadLocalStorage now uses
     the destructor-callback feature of pthread_create_key() to ensure
     that created thread-local-data objects are destroyed in a timely
     manner (i.e. when their host thread exits, rather than only when
     the ThreadLocalStorage object destructor runs)
   o ParseHexBytes() no longer treats commas as token-separator 
     characters, that way they can be escaped (by prefixing them
     with a slash) and entered as ASCII literals.

5.80 Release 8/30/2012
   - Added a new "micromessage" folder that contains a C API
     with functions for constructing and parsing Message data 
     directly to/from its flattened form, with no intermediate
     representations, flattening/unflattening, or dynamic memory 
     allocation necessary.  This API would be appropriate for 
     embedded or other severely constrained environments.
   - Added "testmicro", "microchatclient", and "microreflectclient"
     programs to the tests folder, to serve as tests and examples
     for the new MicroMessage and MicroMessageGateway APIs.
   - Added a new constructor to the FilePathInfo class that
     allows explicit/manual setting of the file info parameters.
   - Added MoveName*() methods to the Message class, so that
     the iteration order of the fields in the Message can
     be easily modified.
   o Made String::Flatten(), String::Unflattened(), and
     String::FlattenedSize() into inline methods.
   * IsMulticastIPAddress() now returns true for IPv6-mapped
     IPv4 multicast addresses (e.g. ::ffff:239.255.1.2)
   * Fixed a bug in MutexGuard class declaration, private
     copy-constructor had wrong argument type.
   * Fixed some inaccurate comments in ZipUtilityFunctions.h
   * Fixed the "chatclient" test; it was forgetting to read
     from stdin.

5.72 Released 6/27/2012
   - Added HexBytesToAnnotatedString() functions to the 
     MiscUtilityFunctions API.  These are similar to 
     PrintHexBytes(), but they output to a String rather
     than to a file.
   - ParseHumanReadableTimeIntervalString now correctly parses
     non-integral values (e.g. "3.5 minutes")
   * Fixed a constant-overflow error in testbytebuffer.cpp
   * Fixed the gcc implementation of MuscleX86SwapInt16(),
     which would fail to compile under gcc 4.7 on 64 bit targets.
   * Usage of the uintptr typedef no longer causes warnings under
     MSVC when the /Wp64 compiler flag is specified.
   * Cleaned up some other miscellaneous MSVC warnings.

5.71 Released 6/11/2012
   - Added a WasSignalCaught() function to SignalHandlerSession.h.
     This method will return true iff any SignalHandlerSession ever
     caught a signal in the current process.
   - Added global SetMainReflectServerCatchSignals() and
     GetMainReflectServerCatchSignals() functions to 
     SignalHandlerSession.h to allow easy programmatic enabling 
     and disabling of the standard signal handling routines.
   - Added WithPrefix(), WithSuffix(), WithoutPrefix(), and
     WithoutSuffix() convenience methods to the String class.
   - Added TruncateChars() and TruncateToLength() convenience
     methods to the String class.
   - Added an StartsWithNumber() convenience method to the String class.
   - Added Append*(), Read*(), and Write*() methods to the ByteBuffer
     class for easier endian-aware adding and retrieiving of various
     primitive datatypes from a ByteBuffer's data array.
   - Added a SetDataFlags() and IsEndianSwapEnabled() methods to 
     the ByteBuffer class to help the user specify what data 
     endian-ness logic the ByteBuffer should apply in its Append*(), 
     Read*(), and Write*() method calls.
   - Added a testbytebuffer.cpp test to the tests folder to test
     the new data adding/retrieval routines.
   - Added a PointerAndBool class that stores a pointer and a boolean
     using no more space than that of a pointer by itself (unless
     -DMUSCLE_AVOID_BITSTUFFING is enabled).
   o Renamed MUSCLE_AVOID_REFCOUNT_BITSTUFFING to
     MUSCLE_AVOID_BITSTUFFING, since bit-stuffing is no longer
     specific to the RefCount class.

5.70 Released 5/8/2012
   - NodePathMatcher::DoTraversal() now returns the number of
     DataNodes that the traversal visited.
   * Fixed a bug in Queue::Clear() that would cause it only to reset
     the first item in the queue rather than all of the items.
   * Range-checking in DenybblizeData was incorrect (it would spuriously
     reject characters 'G' through 'P').  Fixed.

5.69 Released 4/18/2012
   - Made Queue::Clear() a bit more efficient.
   - Exposed the DefaultConsoleLogger and DefaultFileLogger
     classes in LogCallback.h so they can be re-used elsewhere.
   - Added an Indent() convenience method to the String class.
   - The matching logic in AndOrQueryFilter and NandNotQueryFilter
     now has additional short-circuit logic for better efficiency.
   - StorageReflectSession::RestoreNodeTreeFromMessage() now
     has an optional (quiet) argument, which can be used to prevent
     db-subscription-updates from being triggered when the subtree
     is installed into the database.
   o Rewrote the String::Arg() methods to take C-native argument
     types rather than fixed-size types (e.g. int instead of int32)
     so that explicit typecasting is no longer required to avoid 
     ambiguous-argument-type compile errors that previously could
     occur under certain compilers.
   o Tweaked the .pro files in the qtsupport folders to make them
     compatible with Qt 5.0.
   o DenybbleizeData() now returns B_ERROR when passed a string
     with an invalid (odd) length, rather than causing an 
     assertion failure.
   * Inet_NtoA() now formats IPv4-mapped IPv6 addresses in the
     IPv4 style, if (preferIPv4Style) is set to true.
   * Merged in more Haiku-compatibility fixes provided by Fredrik.

5.68 Released 3/23/2012
   - Added an optional (retPort) argument to GetPeerIPAddress().
   - Added optional "spamspersecond" and "spamsize" arguments to
     hexterm, so that you can have hexterm automatically generate
     random output at a specified rate for performance testing.
   - Added a "quietreceive" argument to hexterm so that if you
     don't want to see a printout of the bytes being received,
     you don't have to.
   - Added GetDistanceTo() and GetSquaredDistanceTo() methods
     to the Point class.
   o Privileged-address matching is now done using IPv4-style 
     address strings for IPv4 addresses (even when compiled with
     IPv6 support enabled), per Lior's request.
   * Merged in some Haiku-compatibility fixes provided by
     Fredrik Modeen.

5.67 Released 2/3/2012
   - Added a AreOutgoingMessagesIndependent() method to the 
     MessageIOGateway class, to allow better control over how
     outgoing Messages are deflated when zlib-encoding is enabled.
   - Removed some unnecessary data members from certain Message 
     field-object classes, to cut down on memory usage.
   - Added a Queue::GetItemAtUnchecked() method.
   - Added a RemoveName() to the Python Message class.
   o Cleaned up the Python code to avoid pychecker warnings
   o Removed Queue::GetItemPointer().  Use Queue::GetItemAt() instead.
   * BitChord::ToHexString() was broken -- fixed.
   * Queue::GetItemAt() would return a garbage pointer if passed
     an invalid index.  Fixed to return NULL (as documented) instead.
   * Fixed a problem in QSignalHandler and QDataIODevice that could 
     occasionally cause a CPU-spin on shutdown under MacOSX/Lion.

5.66 Released 1/5/2012
   - Added a CountedRawDataMessageIOGateway class to 
     RawDataMessageIOGateway.{cpp,h}.  This class is the same as
     its RawDataMessageIOGateway superclass, except that it is
     instrumented to keep a running count of the number of raw
     data bytes currently held in its output-queue.
   - Added a CountedMessageIOGateway class to MessageIOGateway.{cpp,h}.
     This is similar to the CountedRawDataMessageIOGateway class
     described above, except it tracks Message sizes.
   - Added a PopNextOutgoingMessage() virtual method to the
     MessageIOGateway class, so that subclasses can override its
     behavior if necessary.
   - Added EventLoopCycleBegins() and EventLoopCycleEnds()
     virtual method hooks to the ReflectServer class.
   o AbstractMessageIOGateway::AddOutgoingMessage() is now virtual.
   o Trying to use -DMUSCLE_USE_POLL under Windows without declaring
     an appropriate value for -DWIN32_WINNT now gives an informative
     compile-error message rather than the inscrutible errors that 
     would appear previously.
   * Fixed minor bug in kqueue that could cause obsolete entries
     to remain in the _bits Hashtable.
   * Fixed a bug in the RawDataMessageIOGateway class that would cause
     it to emit Messages with a what-code of 0 (rather than 
     PR_COMMAND_RAW_DATA) when in immediate-forward mode.

5.65 Released 12/22/2011
   - Added experimental support for kqueue under FreeBSD/MacOSX,
     enabled by defining -DMUSCLE_USE_KQUEUE on the compile line.
   - Added experimental support for epoll under Linux
     enabled by defining -DMUSCLE_USE_EPOLL on the compile line.
   - Updated testsocketmultiplexer.cpp to make it more useful for
     gathering performance statistics for the various SocketMultiplexer
     implementations.

5.64 Released 12/13/2011
   - Added a SocketMultiplexer class (util/SocketMultiplexer.{cpp,h}) 
     that acts as an API-agnostic wrapper around select() or poll(), 
     depending on whether MUSCLE_USE_POLL is defined or not.
   - MuscleSupport.h now declares uintptr and ptrdiff types that 
     are guranteed to be the same size as a native pointer. 
   - Added a PseudoFlattenable base class to Flatten.h, for subclasses
     that want to act like Flattenable objects but don't want to incur
     the memory overhead of actually having virtual methods.
   o Modified all MUSCLE code to use a SocketMultiplexer object
     rather than calling select() or poll() directly.
   o Added a testsocketmultiplexer.cpp test to the tests folder.
   * RefCount.h now uses uintptr instead of (unsigned long) when doing
     its pointer-bit-stuffing magic, to avoid pointer-truncation warnings 
     from MSVC.
   * Message::FindFlat() now does the right thing when an object
     is added to the Message as a FlatCountableRef and then
     retrieved from the Message by value.

5.63 Released 12/1/2011
   - Added a MUSCLE_USE_POLL build option which, if defined,
     will cause ReflectServer::RunEventLoop() to base its 
     event loop around poll() rather than select().  The benefit
     of this is that with poll() the FD_SETSIZE limit imposed
     by select() can be be avoided.
   - Made a number of previously protected methods in the 
     AbstractReflectSession class public.
   - StorageReflectSession::PrintSessionsInfo() and
     StorageReflectSession::PrintFactoriesInfo() now print 
     additional information about the state of the sessions/factories.
   - The Thread constructor now takes an optional boolean argument,
     so that you can now create a Thread that doesn't allocate a 
     socket-pair for inter-thread messaging purposes.  This is useful
     when you want to create a lot of Threads but don't need to 
     use socket-based inter-thread signalling and don't want to
     allocate a lot of sockets.
   - Added a FastClear() method to the Queue class (for when
     you care more about performance than about having item 
     destructors get called right away).
   - Added a RemoveDuplicateItems() method to the Queue class.
   o Retired the MUSCLE_ENABLE_MULTICAST_API compiler flag, and added
     MUSCLE_AVOID_MULTICAST_API in its place.  (Which is another way
     of saying that the MUSCLE Multicast API calls are now enabled
     by default)

5.62 Released 11/2/2011
   - Added a CountedObject<T> class that various other MUSCLE classes
     now subclass from.  Subclassing from the CountedObject<T> class
     allows the application to efficiently keep track of the number
     of objects allocated of that type, for debugging/monitoring
     purposes.
   - Added a PrintCountedObjectInfo() function that prints to stdout
     a report of how many objects of each counted type are currently
     allocated.
   - Added a GetCountedObjectInfo() function that returns a Hashtable
     containing all of the current CountedObject counts.
   - Added support for a -DMUSCLE_AVOID_OBJECT_COUNTING compiler
     definition that will turn the object-counting code into a no-op
     if you want it disabled.
   - The Python Message.PrintToStream() method now recursively prints
     sub-Messages by default.  It has arguments that can be used to
     limit the depth of the recursion, if desired.
   - Added XINT64_FORMAT_SPEC macros to MuscleSupport.h.
   - MCRASH now calls __builtin_trap() under gcc/g++, rather than
     writing to an invalid pointer.
   - Added a GetGlobalObjectForType() function, which is similar
     to GetDefaultObjectForType() except that the returned reference
     is not read-only.
   o Merged in Jean-François Mullet's patches to allow MUSCLE to be
     compiled cleanly under Android.
   * Fixed the code so that it now compiles cleanly under clang++ 2.1.
   * String::AppendWord() no longer appends a separator string if
     the word to be appended is blank.
   * Added some missing string constant declarations to 
     storage_reflect_constants.py
   * Fixed a bug an exception-string-formation line of message.py
   * Fixed a bug in StorageReflectSession::NodeChanged() that would
     cause incorrect PR_RESULT_UPDATE updates to be generated for
     subscribers using QueryFilter objects, if the matches-filter
     status of the node was changed by the node update.

5.61 Released 9/28/2011
   - Added a GetCurrentStackUsage() method to the Thread class.
   - Added a CheckThreadStackUsage() function and CHECK_THREAD_STACK_USAGE
     Macro to Thread.{cpp,h} to make it easier to determine if and
     when a Thread is allocating more stack space than it was allowed 
     to allocate.
   - Added a ThreadPool class to the system folder.
   - Added EINTR-proof wrapper functions to NetworkUtilityFunctions.h
     for recv(), recvfrom(), send(), sendto(), read(), and write().
     MUSCLE code now calls the wrapper functions (e.g. recv_ignore_eintr)
     so that incoming signals won't cause spurious errors to be returned.
   - Added an Arg(const void *) method to the String class, so that
     Arg() can be used to print out pointer values.
   o Replaced String::AddWord() with String::AppendWord(), which is
     easier to use and takes an optional separator-string argument.
   * The Point and Rect implementations of String::Arg() were broken; fixed.

5.60 Released 9/19/2011
   - Added a qt_advanced_example directory to the qtsupport folder
     to demonstrate more advanced usage of the QMessageTransceiverThread
     class.  See the README.TXT and the diagram PNG in that directory
     for details.
   - Added a TamperEvidentValue<T> class (in support/TamperEvidentValue.h)
   - ThreadWorkerSession and ThreadWorkerSessionFactory objects now
     have (and use) a SendMessageToSupervisorSession() method for
     sending messages to their supervisor.  This is more efficient
     and less error-prone that calling BroadcastMessgeToAllSessions(),
     and relying on non-supervisor recipients to ignore the Messages
     that weren't meant for them, as was done previously.
   - Added SetForwardAllIncomingMessagesToSupervisor() and 
     IsForwardAllIncomingMessagesToSupervisor() methods to the
     ThreadWorkerSession, ThreadWorkerSessionFactory, and 
     MessageTransceiverThread classes.  These methods govern how 
     Messages incoming from remote peers should be handled.
   o Retired the MUSCLE_USE_IPV6 compiler option, since enabled
     IPv6 support is now the default.  If you want to disable IPv6
     support, you'll need to specify -DMUSCLE_AVOID_IPV6 instead.
   o ThreadSupervisorSession::SendMessageToWorkers() is now
     protected rather than private.
   o MessageTransceiverThread::GetNextEventFromInternalThread 
     now passes PR_RESULT_* Messages to the caller, so that it's
     possible to use a MessageTransceiverThread as if it it were
     a client to the local MUSCLE thread, if desired.
   o QMessageTransceiverThread now calls SetDoLogging(false)
     inside CreateReflectServer() rather than afterwards, so
     that subclasses can easily re-enable logging if they want to.
   * Gave the README.TXT file a badly needed rewrite/update.
   * Tweaked the doxygen.dox file to yield better-looking
     Doxygen HTML documentation.
   * genDocs.sh now automatically extracts the current
     MUSCLE version number from MuscleSupport.h, so it's
     no longer necessary to manually update the muscle.dox
     file for each MUSCLE release.

5.57 Released 9/16/2011
   - Added the following new compile-time constant 
     definitions to NetworkUtilityFunctions.h:
       MUSCLE_EXPECTED_MTU_SIZE_BYTES
       MUSCLE_POTENTIAL_EXTRA_HEADERS_SIZE_BYTES
       MUSCLE_IP_HEADER_SIZE_BYTES
       MUSCLE_MAX_PAYLOAD_BYTES_PER_UDP_ETHERNET_PACKET
     These constants (particularly the last one) are
     useful for deciding how many bytes of data can
     be added to a UDP packet without risking packet
     fragmentation.
   - testudp now prints out the values of the above
     constants when it is run.
   - Added a SetCount() method to the NestCount class.
   - HandleStandardDaemonArgs() now accepts "realtime_rr"
     or "realtime_fifo" as alternatives to the pre-existing
     "realtime" keyword, for those who like to specify
     their scheduling algorithm explicitly.
   * The PacketTunnelIOGateway constructor now uses
     MUSCLE_MAX_PAYLOAD_BYTES_PER_UDP_ETHERNET_PACKET as
     its default maxTransferUnit value, rather than hard-coding
     a magic value of 1500 (which was too large anyway)
   * Fixed a bug that could cause Snooze64(MUSCLE_TIME_NEVER)
     to return immediately, rather than sleeping forever as
     intended.
   * GetHumanReadableTimeIntervalString(MUSCLE_TIME_NEVER)
     now returns "forever", rather than "584,942 years".
   * Fixed warning in DemandConstructedObject == operator.
   * Fixed warning in ZLibCodec destructor.

5.56 Released 9/4/2011
   - Added a StorageReflectSession::PrintFactoriesInfo()
     method to go with the existing PrintSessionsInfo() method.
   - Added InsertItemAtSortedPosition() methods to the Queue
     class, for convenience in doing insertion-sorting.
   - Added SetSuggestedStackSize() and GetSuggestedStackSize()
     methods to the Thread class.
   - Added a IsSymLink() method to the FilePathInfo class.
   - Added a qt_muscled folder to the qtsupport sub-directory.
     The .pro file in this folder builds a version of muscled that
     runs in a Qt GUI window.
   - Added a "Clone Window" button to the qt_example application,
     to make quick demonstrations of multiple-client scenarios
     easier.
   - The qt_example application is now more colorful -- each
     client gets assigned his own (random) color.
   o Added checks for (sizeof(float)==4) and (sizeof(double)==8)
     to the SanitySetupSystem constructor.
   o PrintHexBytes() and LogHexBytes() now take a 
     ConstByteBufferRef rather than a ByteBufferRef, since
     they don't ever need to modify the ByteBuffer they receive.
   o DataNode objects now store their ordered-child index as
     a Queue of DataNodeRefs rather than a Queue of String pointers.
     This avoids any possibility of dangling pointers in the index.
   o DataNode::GetIndex() now returns a (Queue<DataNodeRef> *)
     rather than a (Queue<const String *> *).
   o DataNode::ReorderChild() now takes a DataNodeRef rather
     than a reference to a DataNode object.
   o Added util/FilePathInfo.cpp, and Moved the non-trivial 
     FilePathInfo method bodies into it.
   o Made FileDescriptorDataIO.cpp compile (as a no-op)
     under Windows, to avoid project-file confusion.
   * CPULoadMeter::GetCPULoad() now uses uint64s to store tick
     counts rather than uint32s, to avoid potential overflows.
   * SysLog.cpp now works around the lack of a declaration
     for TzSpecifiedLocalTimeToSystemTime() function when compiling 
     under Windows with the Mingw compiler.
   * Made several other tweaks for Mingw32 compatibility.
   * Fixed the qt_muscled.pro to work under Windows.
   * Fixed a bug in the qt_example application that would cause
     a qt_example client to disconnect and reconnect whenever
     the server-name field lost focus.

5.55 Released 7/28/2011
   - Added a "plain" keyword to hexterm's arguments; useful
     if you don't want any headers in hexterm's output
   - Made it possible to embed hexterm as part of a larger program. 
   - Added Arg() methods to the String class that take a bool,
     a Point, or a Rect as an argument.
   - Added a ToMixedCase() method to the String class.
   - Added AddWord() methods to the String class.
   - Added HeadWithDefault() and TailWithDefault() methods to the
     Queue class that take a default-argument parameter.
   - Added a PrintSessionsInfo() method to the StorageReflectSession
     class, for quick discovery of what sessions are present and
     how much RAM they are each using.
   - The ObjectPool class now takes the maximum slab size as
     a template argument, and has an assertion-check to make
     sure that the resulting objects-per-slab count is small
     enough to be tracked by a uint16 (i.e. is less than 65536)
   * Fixed a crashing bug in hexterm's ASCII mode.

5.54 Released 6/24/2011
   - Added a GetDefaultObjectForType() templated function to
     MuscleSupport.h.  This function returns a reference to
     a default-constructed static object of the specified type.
   - Added a description of the Hashtable class's feature set
     to the Hashtable Doxygen documentation.
   - Added a const [] operator to the Hashtable class.  The 
     [] operator behaves the same as the GetWithDefault() method.
   - Expanded and enhanced the Doxygen per-class documentation
     of various classes.
   o Reduced sizeof(Queue), sizeof(Hashtable), and 
     sizeof(ObjectPool) by removing their default-object member
     items and adding calls to GetDefaultObjectForType() instead.
   o Replaced the various get-default-object convenience methods
     (GetEmptyString(), GetEmptyMessage(), etc) with inline 
     call-throughs to GetDefaultObjectForType<Foo>().

5.53 Released 6/16/2011
   - Added TarFileWriter.{cpp,h} to the zlib folder.  This class
     allows for quick inline writing of .tar files to disk.
   - Added a MUSCLE_MAY_ALIAS macro to MuscleSupport.h, as
     an easier way to invoke gcc's __attribute__((__may_alias__)).
     This macro expands to empty under other compilers.
   - Added a version of the muscleCopyIn() function that returns
     the copied-in value, for convenience.
   - Added a DemandConstructedObject template (in 
     util/DemandConstructedObject.h) to allow for member variables 
     whose constructors aren't called until the object is actually  
     needed for something.
   - Added a ClearAndFlush() method to the String class, for
     forcing a String object to free its allocated data.
   o Reduced sizeof(String), by by employing a union to reuse
     the bytes used for referencing small and large char arrays.
   o Reduced sizeof(Ref) by storing the boolean (doRefCount)
     value in the least significant bit of the item pointer.
     (this works because the item pointers are guaranteed
     to be word-aligned -- if for some reason that guarantee
     isn't valid for a given environment, the old method can
     be reinstated by adding -DMUSCLE_AVOID_REFCOUNT_BITSTUFFING
     to your compiler arguments)
   o Reduced sizeof(DataNode) by making the subscribers table 
     demand-allocated, rather than a member variable.
   o Removed the MUSCLE_CPU_REQUIRES_DATA_ALIGNMENT define, 
     because it is no longer used anywhere.
   * Rewrote the HashtableIterator class to no longer use 
     type-punning trickery, so that g++ versions 4.4.0 and higher 
     no longer complain about strict aliasing being broken.

5.52 Released 6/8/2011
   - Added a Tuple::Contains() convenience method.
   - Added a ExecuteSynchronousMessageSend() method to the
     MessageIOGateway class.  This method is similar to
     ExecuteSynchronousMessageRPCCall(), except that this method will 
     return to the caller as soon as the Message is sent, without 
     waiting for the server to return a reply Message.
   - Added CreateSynchronousPingMessage() and IsSynchronousPongMessage()
     hook methods to the MessageIOGateway class, so that subclasses can 
     specify alternative ping/pong Messages if they wish to.
   - Added a IsCharInLocalArray() method to the String class.
   - Added a IsItemLocatedInThisContainer() method to the Queue class.
   - Added a GetNumUnusedItemSlots() method to the Queue class.
   - Added a + operator and += operators for the ByteBuffer class.
   - Made the + operators for the String class more efficient.
   o Converted the ExecuteSynchronousMessageRPCCall() functions into a method
     of the MessageIOGateway class, so that its behavior can be used in conjunction
     with a MessageIOGateway subclass to customize their behavior, if necessary.
   * Some of the methods in the Queue class could access freed memory
     if passed in references to held data items, and a reallocation occurred. Fixed.
   * Some of the methods in the String class could access freed memory
     if passed in references to their own string, and a reallocation occurred. Fixed.
   * Some of the methods in the ByteBuffer class could access freed memory
     if passed in a pointer to their own bytes, and a reallocation occurred. Fixed.
   * Fixed a bug in StorageReflectSession::NodePathMatcher::CheckChildForTraversal()
     that could cause the traversal callback to be called with an invalid DataNode,
     likely causing the callback to crash.  This bug was a regression introduced
     in the 5.51 release.
   * CalculateChecksumForFloat() and CalculateChecksumForDouble() would return 
     different checksum values for 0.0 and -0.0, even though the == operator 
     considers them equivalent.  Fixed.

5.51 Released 5/23/2011
   - Added convenience methods to the Queue class:  HeadWithDefault(),
     TailWithDefault(), RemoveHeadWithDefault(), RemoveTailWithDefault(),
     and RemoveItemAtWithDefault().  These methods are all safe to call
     even when the Queue is empty.
   - Added a SLIPFramedDataMessageIOGateway class to the iogateway
     folder.  As the name suggests, it is used to do SLIP encoding
     and decoding on outgoing and incoming raw data, respectively.
   - Added an AppendByte() method to the ByteBuffer class, for convenience.
   - The WARN_OUT_OF_MEMORY macro now prints the number of bytes that
     the failed memory allocation attempted to allocate.
   - Added SetExpendable() and IsExpendable() methods to the 
     AbstractReflectSession class, to help influence which sessions
     will be thrown under the bus in a low-memory situation.
   o The QueryFilter::Matches() methods have been modified to take a
     (ConstMessageRef &) argument instead of (const Message &), so that
     it is now possible to create a QueryFilter subclass that modifies
     the data it returns.  (Not that any of the QueryFilter subclasses
     included in the MUSCLE distribution currently do this)
   o Removed the optional MemoryAllocator pointer argument from the
     ReflectServer constructor.  Now ReflectServer simply accesses the
     installed MemoryAllocator object directly (via 
     GetCPlusPlusGlobalMemoryAllocator()) when necessary.
   * When MUSCLE_USE_IPV6 is defined, SharedFilterSessionFactory now 
     compares ip_address objects using ip_address::EqualsIgnoreInterfaceIndex()
     instead of the == operator.  This avoids spurious mismatches between IPv4 
     addresses that have their interface index set, and those that don't.
   * UnparseArgs(const Message &) wasn't escaping quote marks embedded
     in the strings in the Message.  Fixed.
   * UnparseArgs(const Message &) wasn't properly handling multiple values 
     filed under the same field name.  Fixed.

5.50 Released 4/18/2011
   - Added a qt_muscled_browser subfolder to the qtsupport folder.  qt_muscled_browser
     is a GUI MUSCLE database browser, based on code contributed by Jean-François Mullet.
   - Added GetFirstKeyWithDefault(), GetLastKeyWithDefault(), GetFirstValueWithDefault(),
     and GetLastValueWithDefault() convenience methods to the Hashtable class.
   - Added a RemoveWithDefault() convenience method to the Hashtable class.
   - Added a CountAverageLookupComparisons() method to the Hashtable class,
     to help determine the hashing performance of various hash functions.
   - Added a -DMUSCLE_WARN_ABOUT_LOUSY_HASH_FUNCTIONS preprocessor define,
     which will cause the Hashtable reallocator to calculate the hashtable's
     average lookup comparisons value after every hashtable resize, and 
     complain if the average lookup count is too high.
   - Added 3-argument constructors to the AndOrQueryFilter and NandNotQueryFilter classes.
   - Added regex/FilePathExpander.{cpp,h}.  These files contain a single function, 
     ExpandFilePathWildCards(), which expands wildcarded file paths into a list of
     non-wildcarded paths, similar to shell expansion.
   - Added test/testmatchfiles.cpp, a unit test for the ExpandFilePathWildCards() function.
   o Moved the boolean "isAnd" argument to the front of the arguments list for the 
     AndOrQueryFilter constructors.
   o Removed the -DMUSCLE_COLLECT_HASHTABLE_COLLISION_STATISTICS preprocessor
     define, since the new -DMUSCLE_WARN_ABOUT_LOUSY_HASH_FUNCTIONS replaces it.
   o PortableReflectClient now includes a string showing the current time when you
     's'et a node, so it's easier to see the node change in other clients.
   * FilePathInfo::SetFilePath(NULL) would crash.  Fixed.
   * ChildProcessDataIO::System() and ChildProcessDataIO::LaunchChildProcess()
     weren't NULL-terminating their argv arrays.  Fixed.

5.43 Released 3/29/2011
   - Added GetSocketBlockingEnabled() function to NetworkUtilityFunctions.{cpp,h}
   - Added GetSocketNaglesAlgorithmEnabled() function to NetworkUtilityFunctions.{cpp,h}
   - Added GetSocketSendBufferSize() function to NetworkUtilityFunctions.{cpp,h}
   - Added GetSocketReceiveBufferSize() function to NetworkUtilityFunctions.{cpp,h}
   - Added GetUDPSocketBroadcastEnabled() function to NetworkUtilityFunctions.{cpp,h}
   - hexterm now batches its stdin input together to send in fewer buffers, if possible.
   - Added a libmuscle.a target to the Makefile in the server folder.
   - Directory::MakeDirectory() now takes an optional third argument to specify
     whether the pre-existence of the requested directory should be considered an error.
   - Added a qt_example sub-directory to the qtsupport folder.  This directory
     contains buildable code for a sample Qt-based GUI MUSCLE client.
   * FilePathInfo now handles file paths ending in a slash properly, even if the
     filesystem object located at that path is not a directory.
   * Fixed hexterm so that it no longer exits prematurely when reading stdin from a file.
   * ChildProcessDataIO::System(const Queue<String> &) wasn't declared static.  Fixed.

5.42 Released 2/26/2011
   - Added SetEnabled() and IsEnabled() methods to the 
     DetectNetworkConfigChangesSession class.
   o Removed the ability to set String objects using an argument of type
     'char', because having it was preventing the compiler from catching
     errors where an integer is assigned to a String.  Use s = String(&c, 1) 
     instead.
   * The SharedMemory wasn't interpreting the return value of shmat()
     calls correctly.  Fixed.
   * Fixed the access privileges of the Hashtable classes so that they now
     compile under g++ 4.4.x.

5.41 Released 2/2/2011
   - Added a ParseBool() function to MiscUtilityFunctions.{cpp,h}
   - Added convenience implementations of PrintHexBytes() and LogHexBytes()
     that accept ByteBuffers and ByteBufferRefs.
   - PrintHexBytes() and LogHexBytes() can now gracefully accept NULL
     pointers without crashing (they will just print out "NULL buffer"
     instead of any hex bytes)
   - printsourcelocations now filters out commented-out calls to LogTime().
   - Hashtable.h now declares a Void class that can be used as a
     placeholder for Hashtables that need only keys, not values.
   - Added a PutWithDefault() method to the Hashtable class.
   - Added a CanRegexStringMatchMultipleValues() function to StringMatcher.cpp.
   - Added CaseInsensitiveNumericAwareStringCompareFunctor and
     NumericAwareStringCompareFunctor classes to String.h
   - printsourcelocations now sorts its output by key before emitting it.
   o Added \r and \n to the list of characters that StringTokenizer 
     will treat as word-separators by default.
   * PrintHexBytes() and LogHexBytes() were incorrectly writing some
     of their decorative output to stdout, instead of to the specified
     FILE stream.  Fixed.
   * Added some #ifdefs to hexterm.cpp and some logic to the tests Makefile
     so that when hexterm is built as part of a Meyer software release,
     it will show the standard Meyer software version string.
   * ReflectServer::DisconnectSession() now calls ShutdownIOFor() on the
     disconnected session, even if the session is to become a lame duck.
     That way TCP connections are guaranteed to be disconnected quickly.
   * PulseNode::GetCycleStartTime() now returns the correct value even
     for PulseNodes that are children of other PulseNodes.
   * Hashtable now uses == operator on user-values, not the != operator.
   * The Hashtable class's Get(key), GetFirstValue(), and GetLastValue()
     methods were not properly enforcing const-correctness.  Fixed.   

5.40 Released 12/20/2010
   - Added various time-units-conversion functions to TimeUtilityFunctions.h
   - Added a few time-related constants to TimeUtilityFunctions.h
   - Added a DetectNetworkConfigChangesSession class, which can be used
     to install a handler that is called whenever the host computer's
     networking configuration has changed.
   - Added testnetconfigdetect.cpp to the tests folder, as a simple
     test/example of using the DetectNetworkConfigChangesSession class.
   - Added a TelnetPlainTextMessageIOGateway class, that works similarly
     to PlainTextMessageIOGateway, except that it filters out any
     telnet-protocol control codes that get sent from the client.
   o Made it a no-op to call AbstractReflectSession::EndSession()
     on a session that isn't attached to a server.  (Previously it
     would trigger an assertion failure, but an unattached session
     is already effectively ended so there's no point in crying over it)
   o Code cleanup:  Magic-number time-unit conversions in several places
     now use the new time-conversion functions instead, for clarity.
   o Simplified the SharedUsageLimitProxyMemoryAllocator.  It no longer
     maintains a running sum of the total memory usage of the daemon
     set, but rather recalculates the current sum when needed.
   * The StringMatcher class's copy constructor wasn't initializing
     its _bits field to zero, which could cause undefined behavior.  Fixed.
   * StringMatcher::SetPattern() didn't clear the negate-bit when
     setting a non-simple (aka full regex) pattern.  Fixed.

5.35 Released 12/5/2010
   - Added a MoveToPosition(key, idx) method to the Hashtable class.
   - Added a InsertOrderedChildNode() utility method to the
     StorageReflectSession class.
   - hexterm now includes a version number in its LogUsage() text.
   - ChildProcessDataIO::Launch*() can now be told to only capture
     output to stderr, or stdout
   - Added a GetTotalDataSize() method to the ObjectPool class.
   - Added a GetNumAllocatedItemSlots() method to the ObjectPool class.
   o Changed QueryFilterRef arguments to ConstQueryFilterRef where appropriate.
   o Replaced the (usePty) boolean in ChildProcessDataIO::Launch*()
     method with a launchBits bit-chord, so that multiple options
     can be specified.
   o Renamed Hashtable::GetNumAllocatedSlots() to GetNumAllocatedItemSlots().
   * GetSystemMemoryUsagePercentage() was not being calculated
     accurately under MacOS/X.  Fixed.
   * ZLibUtilityFunctions.cpp now installs a cleanup-callback when
     necessary, so that any privately allocated ZLibCodec objects
     will be deleted as part of the shutdown sequence and thus won't
     show up in valgrind as possibly-leaked-memory anymore.
   * ByteBuffer::SetBuffer() now deallocates the current buffer if
     the new data size is less than half of the current data size,
     to avoid wasting memory.

5.34 Released 10/19/2010
   - Added an optional (maxAsyncConnectPeriod) argument to the
     AddNewConnectSession() and AddNewDormantConnectSession()
     methods of the AbstractReflectSession and MessageTransceiverThread
     classes.
   - Added SetMaxAsyncConnectPeriod() and GetMaxAsyncConnectPeriod()
     methods to the AbstractReflectSession class.
   - Added an optional MUSCLE_MAX_ASYNC_CONNECT_DELAY_MICROSECONDS 
     constant to the set of compiler -D flags that the muscle code
     looks for during compilation.
   - Added Strcasecmp() and Strncasecmp() wrapper functions to
     MiscUtilities.h, to hide Windows' inconsistent function names.
   - muscled and the programs in the tests folder are now compiled
     with the -DMUSCLE_USE_IPV6 flag enabled.
   - Added support for "disablestdout" and "disablestderr" startup 
     arguments, that cause the program to close its STDOUT_FILENO
     and STDERR_FILENO file descriptors, respectively (and thus 
     suppress its output from then on)
   - DebugTimer can now accept a negative logLevel parameter, which
     will force it to output using printf() instead of LogTime().
   - Added a GetSystemMemoryUsagePercentage() function to 
     MiscUtilityFunctions.{cpp,h}
  
5.33 Released 8/31/2010
   - Added an optional (argIdx) argument to ParseConnectArg()
     and ParsePortArg() in MiscUtilityFunctions.{cpp,h}
   - Added a udpproxy program to the tests folder.  This can
     be used to forward UDP packets to and from a further
     destination.
   - Added a NumericAwareStrcasecmp() function to String.{cpp,h}.
   - Added NumericAwareCompareTo() and NumericAwareCompareToIgnoreCase()
     methods to the String class.
   - Added SetMask() and GetMask() methods to the NumericQueryFilter 
     class, to allow bitfield masking all numeric QueryFilters.
   - Added a printtypecode program to the test folder, for quickly
     getting the ASCII representation of a 32-bit type code.
   o Changed String::CompareToIgnoreCase() to call strcasecmp()
     rather than calling ToUpper() on both strings.
   o Removed the OP_CONTAINS_BITS and OP_DOESNT_CONTAIN_BITS operators
     from the NumericQueryFilter class, as that functionality can
     now be handled more generally via the SetMask() call instead.
   * Inet_PtoN now sets the ai_flags value to AI_NUMERICHOST under 
     Windows, so that non-numeric address strings (e.g. "") are no 
     longer possibly misinterpreted as valid IP address strings.
   * ParseArgs() now un-escapes any escaped quote marks.
   * The micromuscle Java classes were still packaged under 
     com.lcs.*.  Changed them to com.meyer.*

5.32 Released 7/22/2010
   - Added a GetTimeStampForHumanReadableTimeValues() function
     to SysLog.{cpp,h}.  This function does the inverse operation
     of GetHumanReadableTimeValues().
   - Added a HumanReadableTimeValues::ToString() method, 
     for convenience.
   - Added SetFSyncOnClose() and IsFSyncOnClose() methods to the
     FileDescriptorDataIO class.
   - Added a SortFieldNames() method to the Message class.
   - Added FindMatchingNode() and FindMatchingNodes() convenience
     methods to the StorageReflectSession class.
   - Added a serialproxy utility to the tests folder.  This program
     exports a local serial port as a TCP port.
   - Message::FieldsAreSubsetOf() is now a public method.
   o Replaced GetServerUptime() with GetServerStartTime(), so 
     that the returned value can remain meaningful even if stored 
     for a period of time.
   * Threads in a Java com.meyer.muscle.thread.ThreadPool object
     now exit cleanly when they are interrupted (e.g. by an 
     applet shutdown).  Previously they would just ignore the
     InterruptedException and stick around, gumming things up.
   * The interface-0-send-detect code no longer prints an error
     if the destination address is (invalidIP), on the assumption
     that the UDP socket was previously connected using 
     SetUDPSocketTarget() in that case.
   * ReceiveDataUDP() now returns correct source-address/port 
     information even when receiving IPv4 UDP packets while 
     compiled with the MUSCLE_USE_IPV6 flag defined.

5.31 Released 6/7/2010
   - Added LaunchIndepentChildProcess() static methods to the
     ChildProcessDataIO class, for quick fire-and-forget style
     launching of child processes.
   - Added an optional maxWaitTimeMicros argument to the 
     ChildProcessDataIO::System() methods.
   - Added a QDataIODevice adaptor class to the qtsupport folder.
   - Made the MUSCLE GetCurrentThreadID() function publicly
     available (declared in system/SetupSystem.h).
   - Added a MUSCLE_ENABLE_DEADLOCK_FINDER flag.
   - The deadlock-finder no longer requires manual insertion 
     of PLOCK and PUNLOCK macros everywhere; instead, that 
     functionality is conditionally compiled into the
     Mutex class itself.
   - Added code to deadlockfinder.cpp to detect inconsistent
     sequences and print error messages about them, instead of 
     just printing out all sequences and leaving it up to the 
     user to detect any problems.
   o The deadlock-finder generation code now stores up its output
     in RAM until the process is exiting, and dumps it to stdout
     at that time.  That way race conditions in accessing stdout
     are avoided, so the output won't be garbled.
   o LockLog() and UnlockLog() now lock/unlock a separate lock
     that is dedicated to the log callbacks only, instead of
     calling through to the global muscle lock.
   o InflateBuffer() and DeflateBuffer() now use their own
     Mutex also, for reasons similar to those listed above.
   * The Windows implementation of ChildProcessDataIO now marks 
     its master/slave notify sockets as non-inheritable, so that
     subsequent child process won't hold them open unexpectedly.

5.30 Released 5/7/2010
   - Added proper copy/assignment/equality operators to the 
     StringMatcher class, and added a HashCode() method to
     it so that it can be a key in a Hashtable.
   - Added OP_CONTAINS_BITS and OP_DOESNT_CONTAIN_BITS operators
     to the NumericDataQueryFilter family of classes, so that
     you can do some bit-chord logic in a QueryFilter.
   - Added an Area() method to the Rect class.
   - Added optional checksum calculation and printing to hexterm.
   - Added a GetDefaultObject() method to the ObjectPool class
     that gives read-only access to the ObjectPool's persistent
     default-constructed object.
   - Added a GetEmptyByteBuffer() function to ByteBuffer.{cpp,h}
   o GetEmptyMessageRef() now returns a ConstMessageRef instead
     of a MessageRef, to ensure that the returned Message is
     not (easily) modified.
   o GetEmptyByteBufferRef() now returns a ConstByteBufferRef 
     instead of a MessageRef, to ensure that the returned 
     ByteBuffer is not (easily) modified.
   o Simplified the ObjectPool class to make it less error-prone
     and easier to use.  The function callbacks are gone; instead,
     recycled objects are reset to their default state simply by
     using their assignment operator to set them equal to a 
     default-constructed object.
   o IsRegexToken() no longer considers ':' to be a regex token.
     This change is because ':' is often used in otherwise non-regex
     strings, and is never the only regex character in a regex string.
   * Fixed some compiler warnings under MSVC 2008
   * Fixed a bug that would cause subscriptions not to be properly
     unsubscribed in some cases.

5.23 Released 4/22/2010
   - The Parse*() functions in MiscUtilityFunctions.{cpp,h} now take
     an optional (caseSensitive) boolean argument.  If left false
     (the default), parsing will be case sensitive, as it was in
     previous versions.  If set to true, then arguments will be left
     in their original case and not forced to lower case.
   - Added information to the leaked-ObjectPool-Ref assertion failure
     error message, so that now the type and the address of the leaked
     reference(s) are printed out as part of the assertion failure.
   - Rewrote the ObjectNode class to use uint16 indices instead of
     pointers, to reduce memory usage (especially on 64-bit systems)
   - Added a Clear() convenience method to the Socket class.
   - Added Append() and Prepend() methods to the String class that
     take a char as an argument.
   o Changed the (recurse) argument in Message::PrintToStream(), 
     Message::ToString(), and Message::AddToString() to a
     (maxRecurseLevel) uint32 argument instead, so that user-specified
     maximum recursion depths can be supported.
   o Re-organized the GlobalSocketCallbacks so that they all happen
     immediately after the socket is created.  
   o Changed the "Couldn't disable V6-only mode" message to MUSCLE_LOG_DEBUG.
   o Made the Message(uint32) constructor explicit.
   * Tweaked the code so that hexterm once again compiles under Windows.
   * Tweaked NetworkUtilityFunction.cpp to build again even when 
     MUSCLE_ENABLE_MULTICAST_API is not defined.
   * MUSCLE sockets now have IPV6_V6ONLY explicitly disabled when they
     are created, so that IPv4-mapped sockets will work even under
     operating systems that disable them by default (read: Windows 7)
   * The MCRASH macro no longer calls FatalAppExit() under windows;
     instead it just writes to a NULL pointer.  That way if there is
     a crash handler installer, it will run.

5.22 Released 3/3/2010
   - Added SetSocketKeepAliveBehavior() and GetSocketKeepAliveBehavior()
     functions to NetworkUtilityFunctions.{cpp,h}.  Note that these functions 
     are only available if MUSCLE_ENABLE_KEEPALIVE_API is defined.
   - Added SetGlobalSocketCallback() and GetGlobalSocketCallback() to
     NetworkUtilityFunctions.{cpp,h}, to allow all TCP sockets in the
     process to be set up in a similar way, if desired.
   - Added a portablereflectclient.vcproj file to the tests folder, so that
     portablereflectclient can be compiled under Microsoft Visual Studio.
   - The AtomicCounter class now uses the OSAtomicCounter.h atomic counter 
     API when compiled under MacOS/X.
   - Added an optional (maxReplaceCount) arg to the String::Replace() methods.
   - Added a ServerComponent::IsFullyAttachedToServer() method, which returns
     true iff AttachedToServer() has already returned success, and 
     AboutToDetachFromServer() hasn't been called yet.
   o Removed MUSCLE_CUSTOM_ATOMIC_TYPE support from the AtomicCounter class,
     since it wasn't useful and was cluttering up the code.
   o Rewrote the CalculateChecksum() and CalculateChecksumFor*() methods
     to call through to CalculateHashCode(), since the existing checksum
     algorithms were not very good at avoiding checksum collisions.
   * Updated win32client.vcproj and win32client.cpp to build properly again.
   * Fixed a couple of typos in AsyncDataIO.cpp.
   * GetFileLogName() is no longer included in the MUSCLE_INLINE_LOGGING
     headers in SysLog.h, since its inclusion caused chicken-and-egg problems.
   * Added inline versions of PrintStackTrace(), GetStackTrace(),
     GetLogLevelName(), and GetLogLevelKeyword().
   * Made all of the inline log functions into static inlines.

5.21 Released 1/21/2010
   - Added UnparseFile() functions to MiscUtilityFunctions.{cpp,h}.
     These convert a ParseFile()-style Message back into a text file.
   - Added printsourcelocations.cpp to the tests folder.  This program
     will scan a source code directory tree and print out the 4-letter
     source location codes corresponding to all calls to LogTime(),
     along with their human-readable location and the line of source code.
   * The source code location alphabet had the numeral '5' in it, which
     was not supposed to be there (it looks too much like 'S').  Removed it.
   * Fixed a bug where UnparseArg("arg= val") wouldn't parse correctly.
   * Fixed a potential race condition in ObjectPool::Drain().
   * Some dependencies were missing from the VC++ project files; added them.
   * Converted RefCount::CheckedGetItemPointer() from a method into
     a stand-alone inline function, because calling methods on a NULL
     pointer is specified as causing undefined behavior in C++, and 
     therefore having CheckedGetItemPointer() as a method is unsafe.
   * Removed unnecessary files from the vc++ folder, updated vc++/README.txt
 
5.20 Released 12/29/2009
   - PrintStackTrace() is now implemented under MSVC/Win32, using
     Jochen Kalmbach's StackWalker class.
   - The debugcrashes command line argument is now supported under
     MSVC/Win32; with it specified, crashes will cause PrintStackTrace()
     to be called, and therefore a stack trace to be printed to stdout.
   - Added a GetTotalDataSize() method to the Hashtable and Queue classes,
     so that it's possible to query how much RAM the container is using.
   - The Message::*Flat() methods are now templated so that the object
     you pass in to them doesn't have to be a subclass of Flattenable...
     it just have to have necessary methods declared.  This lets you 
     save memory on small flattenable objects since they no longer
     need a vtable pointer. 
   - Added a GetFlattenedByteBufferFromPool() method to ByteBuffer.h.
   - The HashtableEntry class now stores references to other 
     HashtableEntries as uint32 slot indices rather than pointers, so 
     that its memory footprint doesn't increase on 64-bit systems.
   - Added a GetRawArrayPointer() method to the Queue class to
     allow direct/low-level access to the Queue's items array.
   - UnparseArgs(const Queue &) now takes optional startIdx and
     afterEndIdx arguments.
   o Rewrote/simplified the HashtableIterator class:  Removed all of 
     the HasMore*(), GetNext*(), and PeekNext*() methods.  The only 
     methods remaining are GetKey(), GetValue(), HasData(), 
     operator++(), and operator--().
   o Rewrote/simplified the MessageFieldNameIterator class:  Removed 
     the HasMoreFieldNames(), GetNextFieldName() and PeekNextFieldName() 
     methods.  The only methods remaining are HasData(), GetFieldName(), 
     operator++, and operator--.
   o The String, Point and Rect classes no longer derive from
     Flattenable, and no longer have any virtual methods.
   o Removed the (initialSize) constructor argument from the Queue
     and PathMatcherQueue classes, since it was rarely used and added
     4 bytes to the size of the Queue class.
   * debugcrashes is also now enabled under OS/X.
   * Rewrote the POSIX implementation of ChildProcessDataIO so that
     the marshalling of the child process's arguments array is done
     in the parent process rather than between fork() and execve();
     that avoids potential problems with doing dynamic memory allocation
     during that awkward phase of the child's development.
   * Added a work-around in SendDataUDP() for a misfeature of MacOS/X
     (and possibly other IP stacks) where sendto() will send on the 
     default interface even when the destination address clearly 
     specifies another interface.
   * Replaced calls to gmtime() with gmtime_r(), for thread safety.

5.11 Released 11/23/2009
   - Added GetHumanReadableTimeIntervalString() to SysLog.h.
   - Added GetEmptyByteBufferRef() to ByteBuffer.{cpp,h}.
   - Added a DataNode::GetChild() method that returns the result as
     a return value rather than as a by-reference parameter.
   - ParseHumanReadableTimeIntervalString() can now correctly parse 
     multiple-clause time interval strings of the type generated by
     GetHumanReadableTimeIntervalString().
   - Added a GetPulseParent() method to the PulseNode class.
   * Removed the MUSCLE_ROUTING_FLAG_REFLECT_TO_SELF bit from the
     DEFAULT_MUSCLE_ROUTING_FLAGS_BIT_CHORD constant, since including 
     this bit made the sessions' default routing behavior different
     from what it was (and is) documented to be.
   * BatchOperator now calls BatchEnds() from within the batch context
     instead of after the batch context has ended, for consistency
     with the semantics of BatchBegins().
   o Rewrote the Windows implementation of the Mutex class to use
     critical sections rather than locking a Windows Mutex directly, 
     for better performance.
   o Renamed the Python files in the python folder from e.g. CamelCase.py
     to e.g. lower_underbar_case.py, per the Python Style Guide. 
   o Made CalculateHashCode() and CalculateHashCode64() non-inline
     functions, since they are rather large to be inlined.
   * Rewrote the Xenomai implementation of GetRunTime64() to call
     rt_timer_tsc() instead of rt_timer_read(), so that the value
     returned is nanoseconds-since-boot, not nanoseconds-since-1970.
   * The "realtime" command line argument support now memsets() the
     sched_param struct to zero before filling it out, just in case
     it has other members besides sched_priority.
   * Fixed a bug in the Hashtable class where copying one Hashtable
     to another could cause multiple identical entries to appear
     in the target table's iteration list.

5.10 Released 10/12/2009
   - Added a HashCode() method to the Tuple, Point, and Rect classes,
     so that they can now be used as keys in a Hashtable.
   - Added a Hashtable::Intersect() convenience method.
   - Added SetRoutingFlag() and IsRoutingFlagSet() methods to the
     DumbReflectSession class.  These flags allow subclasses of
     DumbReflectSession to change default/unrecognized routing
     behavior to be more appropriate for their needs, if necessary.
   - Added two new parameters that can be set via 
     PR_COMMAND_SETPARAMETERS and got via PR_COMMAND_GETPARAMETERS.
     They are PR_NAME_ROUTE_GATEWAY_TO_NEIGHBORS and
     PR_NAME_ROUTE_NEIGHBORS_TO_GATEWAY and they control the
     similarly named bits in the DumbReflectSession class.
   - Added a (reconnectViaTCP) argument to the AbstractReflectSession::
     SetAsyncConnectDestination() method, so you can specify whether
     Reconnect() should connect to the supplied address via a standard
     TCP connection, or not.
   - The file log name (as set by the "logfile" command line argument
     or SetFileLogName()) is now interpreted by 
     HumanReadableTimeValues::ExpandTokens(), so it can use any of
     the standard tokens and they will be expanded to their values
     at the time the log file is created.
   - File logging now supports maximum log file sizes (via the
     "maxlogfilesize=n" keyword and via the new SetMaxLogFileSize()
     and GetMaxLogFileSize() functions).  When a log file becomes
     larger than the specified size, it will be closed and a new
     log file opened.
   - Log files closed because they are too large can be optionally
     gzip-compressed (if the "compresslogfiles" keyword is specified,
     or via the new SetFileLogCompressionEnabled() function)
   - Added an optional "maxnumlogfiles" argument (and associated
     SetMaxNumLogFiles() and GetMaxNumLogFiles() functions) that
     allow you to specify that old log files should start to be 
     deleted after a certain number of log files have been created.
   - Added an optional "oldlogfilespattern" argument  (and associated
     SetOldLogFilesPattern() function) that lets you specify the
     pattern of file-paths that can be safely assumed to be old log
     files from previous instances of the current application, and 
     deleted if necessary.
   - Added a SetFile() method to the FileDataIO class.
   - Added AppendBytes() methods to the ByteBuffer class.
   - Added InflateByteBuffer() and DeflateByteBuffer() functions
     to ZLibUtilityFunctions.{cpp,h}.
   - Added raw-pointer versions of the Inflate(), Deflate(), and 
     GetInflatedSize() methods of the ZLibCodec class.
   - Set EXTRACT_ALL to yes in the muscle.dox file, so that the
     non-member functions will show up in the DOyxgen documentation.
   - Added Doxygen groups around the non-class APIs, so that they
     show up as Modules in the Doxygen HTML.
   - Added a brief Doxygen \mainpage introduction blurb.
   o Changed the MUSCLE_VERSION macro in support/MuscleSupport.h
     from hexadecimal to decimal, so it can be more readable.
   o FileDataIO ctor's argument now defaults to NULL.
   o Log() and LogTime() no longer inhibit re-entrant calls during
     log callbacks.  This allows the callbacks to do logging themselves,
     although they do need to be careful to avoid infinite recursions.
   o GetNumAvailableBytes(), GetMaxNumBytes(), and GetNumUsedBytes()
     now return uint64's instead of uint32's, so that they can
     deal with more than 4 gigabytes of RAM allocation.
   o DumbReflectSession::SetReflectToSelf() and GetReflectToSelf()
     are now deprecated inline synonyms for
     SetRoutingFlag(MUSCLE_ROUTING_FLAG_REFLECT_TO_SELF) and
     GetRoutingFlag(MUSCLE_ROUTING_FLAG_REFLECT_TO_SELF), respectively.
   o ParseArgs() no longer strips leading dashes off of the arguments
     it parses, because doing that made it impossible to pass negative
     numbers as command line arguments.
   o Added a PrintStackTrace() comment to SysLog.cpp for easy
     copy-and-paste to third party code when necessary.
   o Moved the HumanReadableTimeValues class and its related 
     functions out of MiscUtilityFunctions.{cpp,h} and into
     SysLog.{cpp,h}, so that programs that use the system log
     but not the other functions in MiscUtilityFunctions.cpp do
     not need to link in MiscUtilityFunctions.cpp.
   o Moved Atoll() and Atoull() from MiscUtilityFunctions.{cpp,h}
     to SetupSystem.cpp and MuscleSupport.h, for the same reasons.
   * Fixed some printf() formatting warnings that occurred when the
     C code (MiniMessage, etc) was compiled on a 64-bit OS.
   * Changed a constant in SharedUsageLimitProxyMemoryAllocator
     from MUSCLE_NO_LIMIT to ((size_t)-1) so that it would work
     properly under 64-bit OS's.
   * NetworkInterfaceInfo::ToString() was broken.  Fixed.

5.00 Released 9/16/2009
   - Added a MUSCLE_VERSION define that is the numeric counterpart
     to the MUSCLE_VERSION_STRING define.  This makes it easier to
     write code that will build against multiple MUSCLE versions, if
     necessary.
   - Split DataIO::GetSelectSocket() into two methods, GetReadSelectSocket()
     and GetWriteSelectSocket().  This way a DataIO can use two different
     file handles for event-catching if it wants to.
   - Split AbstractReflectSession::GetSessionSelectSocket() into
     GetSessionReadSelectSocket() and GetSessionWriteSelectSocket().
   - Reimplemented the ARRAYITEMS macro in C++ land to be a templated
     function instead.  This has the advantage of making it a compile-time
     error if you try to call ARRAYITEMS() with a pointer argument.
   - muscleCompare() now depends only on the less-than operator. 
     Before it depended on less-than and greater-than working as expected.
   - Removed the DECLARE_HASHTABLE_KEY_CLASS* macros, since they are no
     longer needed.  Appropriate HashFunctors are now selected automatically
     through SFINAE magic; all the user has to do is add a
     "uint32 HashCode() const" method into his key class and it will be used.
   - HashFunctor classes now also have a AreKeysEqual() method for determining
     whether two keys are equivalent or not in a type-appropriate manner.
   - Added support for a MUSCLE_COLLECT_HASHTABLE_COLLISION_STATISTICS #ifdef
     which can be used to test the efficacy of different hash functions. 
   - Added CalculateHashCode() and CalculateHashCode64() functions to
     MuscleSupport.h.  These functions return hash codes for any array of
     bytes using Austin Appleby's MurmurHash2_Aligned algorithms.
   - The Hashtable class no longer chooses its array sizes based on prime
     numbers; instead it now relies on a better hash function (MurmurHash2.0)
     that will hash values well no matter what the array size is.
   - Optimized the String class's reallocation strategy to conserve memory
     better when dealing with very long strings.
   - Added a GetNumAllocatedBytes() method to the String class.
   - Added IsValid() and IsNull() convenience methods to the ConstRef class.
   - Added a version of DataNode::GetNodePath() that returns a String.
   - Added ToCaseInsensitive(const String &) to regex/StringMatcher.h
   - Added a PutOrRemove() method to the Hashtable class that takes
     a pointer to the value (NULL pointer means remove).
   - Added a GetAncestorNode() convenience method to the DataNode class.
   - Added ++ and -- operators to the String class.  (they add a space
     and remove the last character in the string, respectively)
   - ParseHumanReadableTimeIntervalString() now recognized special strings
     "forever", "never", and "infinite" and will return MUSCLE_TIME_NEVER in 
     response to any of those keywords.
   - ParseFile() can now accept its file data in the form of a String
     as well as a (FILE *).
   - Added BroadcastToAllSessionsOfType<SessionType>() templated methods 
     to the AbstractReflectSession and ReflectSessionFactory classes.
   - Added GetWithDefault() methods to the Queue class.
   - Added a GetDataIO() convenience method to the AbstractReflectSession class.
   - Added a GNII_INCLUDE_NONLOOPBACK_INTERFACES, 
     GNII_INCLUDE_ENABLED_INTERFACES, and GNII_INCLUDE_DISABLED_INTERFACES
     flags GetNetworkInterfaceInfos() function's flag argument options.
   - Merged in Monni's patch to make the B_SWAP_*() macros call through to
     MSVC's _byteswap_*() functions on versions of MSVC that support that.
   - Added a Contains(const ItemType &) convenience method to the Queue class.
   - AbstractMessageIOGateway now derives from AbstractGatewayMessageReceiver,
     so that you can link the input of one gateway directly to the output
     of another if you want to.
   - Added a SetFilterForEntry() method to the PathMatcher class so that
     existing PathMatcherEntry objects can have their filters updated without
     throwing the PathMatcher class's filter-count out of whack.
   - Added ToString() methods to the PathMatcherEntry and StringMatcherQueue
     classes, to better facilitate debugging.
   o Removed CStringHashFunc() and CStringHashFunc64() functions; any code
     that was previously using those should call CalculateHashCode(s,strlen(s))
     instead.
   o Split the Hashtable class auto-sort functionality out into subclasses.
     The Hashtable class no longer supports auto-sort; instead you now
     instantiate an OrderedKeysHashtable or an OrderedValuesHashtable
     if you want a table that keeps its data sorted.
   o All Hashtable sorting is now done via CompareFunctors instead of
     via function pointers.
   o Rewrote the Queue::Sort() method to used a templatized CompareFunctor
     object instead of a function pointer.  This allows the compiler to
     inline the comparisons for better performance, and also frees the
     programmer from having to manually specify a comparison function in
     most cases.
   o Remove the Compare*() callback functions from MuscleSupport.h because
     they are no longer needed (use functors instead)
   o Made PulseNode::InvalidatePulseTime() public instead of protected.
   o Made the object-capturing constructors in the RefCount and ConstRefCount
     classes explicit, so that object-capture can't happen without the
     programmer's explicit knowledge.
   o ExecuteSynchronousMessageRPCCall() now returned an empty Message
     if it connects successfully but receives no reply.  That way the
     caller can differentiate that case from the could-not-connect case.
   o Removed UNLESS() macro, since it was never used and was bad style.
   o FindFirstSessionOfType() and FindSessionsOfType() template methods
     now take <SessionType> as their template argument, not <SessionPointerType>
   o Removed some characters from the source-location-code alphabet to
     reduce the risk of inadvertent swearing in the lock file.
   * Rewrote the Windows implemetation of StdinDataIO (again) so that closing
     a StdinDataIO object no longer tries to shut down the Stdin I/O thread.
     That appears impossible to do reliably under the awesome Windows API,
     so now the Stdin I/O thread is a singleton that always runs (safely 
     minding its own business) until stdin closes.
   * Fixed a typo in MessageTransceiverThread.py
   * ExecuteSynchronousMessageRPCCall() now includes the TCP-connect time
     in its calculations regarding the timeout period.
   * ParseHumanReadableTimeInterval() now defaults to seconds when
     no units are specified (previously it would return zero in that case).
   * String::operator-(const char) had a bug where it would read one
     byte too many as part of its memmove() call.  Fixed.
   * Atoll() and Atoull() weren't handling invalid strings 
     (with preceding non-digit characters) properly.  Fixed.
   * Added a _M_AMD64 case ot the LITTLE_ENDIAN byte ordering detection,
     per Mika Lindqvist's suggestion.
   * GetNetworkInterfaceInfos() no longer returns results for interfaces 
     that are not currently up/enabled.
   * SharedFilterSessionFactory::CreateSession() now assumes that any
     connection coming in over the Loopback device is a local connection,
     even if the source IP address isn't recognized as a local address
     (a situation that can happen on a Mac when an interface has been
     disabled)
   * Fixed a bug in AbstractMessageIOGateway::ExecuteSynchronousMessaging()
     that would cause it to sometimes return B_ERROR even when it had, in
     fact, successfully completed.
   * In MUSCLE_USE_IPV6 mode, IsIPv4Address() no longer returns true for
     IPv4 addresses ::1 and ::, as these are commonly used IPv6 addresses.
   * Fixed two bugs that could cause StorageReflectSession do do subscription
     updating incorrectly when using QueryFilters in the subscriptions.

4.63 Released 7/17/2009
   - When compiled with MUSCLE_USE_IPV6 enabled, MUSCLE now does automatic
     transparent remapping of IPv4-compatible IPv6 addresses into IPv4-mapped 
     IPv6 addresses.  This allows MUSCLE servers to be 100% compatible with 
     both IPv4 and IPv6 clients (on platforms that support dual stacks, of 
     course) without any additional effort on the programemr's part.
   - Added SetAutomaticIPv4AddressMappingEnabled() and
     GetAutomaticIPv4AddressMappingEnabled() calls to
     NetworkUtilityFunctions.{cpp,h}. 
   - Added CAdd*() and CPrepend*() convenience methods to the Message
     API, to the common "add value to Message unless it's the default value"
     idiom quicker and easier to express.
   - Added Contains() convenience methods to the String class.
   - Added an optional (optRetTotal) argument to 
     SharedUsageLimitProxyMemoryAllocator::GetCurrentMemoryUsage().
   - Added a ParseHumanReadableTimeIntervalString() convenience function
     to MiscUtilityFunctions.cpp.
   - Added an static Exists() method to the Directory class.
   - Added a PutOrRemove() convenience method to the Hashtable class.
   - Added an IsValidIP() function to NetworkUtilityFunctions.{cpp,h}.
   - GetNextEventFromInternalThread() now has an optLocation parameter that
     can be used to find out the IP address and port that a session connected
     to (or what accepted from).
   - The SessionConnected() signals of the QMessageTransceiverThread and
     QMessageTransceiverHandler classes now include an IPAddressAndPort object
     indicating what the session connected to.
   - The SessionAccepted() signal of the QMessageTransceiverThread class now 
     includes an IPAddressAndPort object indicating where the session was accepted from.
   - Added SetAsyncConnectDestination() and GetAsyncConnectDestination() methods
     to the AbstractReflectSession class.
   - Added ToString() methods to the SegmentedStringMatcher and
     StringMatcher classes.
   - SegmentedStringMatcher no longer bothers to allocate a StringMatcher
     object for clauses that are represented by "*".
   o Renamed DataNode::CountChildren() to DataNode::GetNumChildren().
   o Renamed DataNode::SetMaxKnownChildID() to DataNode::SetMaxKnownChildIDHint().
   o Renamed Message::CountNames() to Message::GetNumNames().
   o Rewrote the static internal function AdjustValue() in
     SharedUsageLimitAllocator.cpp to give more informative error output.
   o Removed Message::GetConstPointer() since you can use GetPointer()
     to do the same thing (by assigning a const pointer to the result).
   o Documented some methods that were previously not documented.
   * Fixed a bug where SharedUsageLimitAllocator::ResetDaemonCounter()
     could push the cumulative memory counter into negative territory.
   * Inet_NtoA was allowing the IPv6-specific "@3" interface-index
     suffix into IPv4-style address strings.  Fixed.
   * SetupSystem.cpp's Muscle_GetCurrentThread() wasn't working properly
     on 64-bit OS's.  Fixed.

4.62 Released 6/17/2009
  - Added a ThreadLocalStorage class to the muscle/system
    sub-folder.  This class makes it easy for each thread
    to access its own local copy of a global object, without
    any need for Mutex locking/unlocking overhead.
  - Added a Thread::GetCurrentThread() static method, so that
    any Thread can access its Thread object conveniently.
  - Added additional fields to the PR_RESULT_PARAMETERS Message:
    PR_NAME_SERVER_CURRENTTIMEUTC   (server's GetCurrentTime(UTC))
    PR_NAME_SERVER_CURRENTTIMELOCAL (server's GetCurrentTime(LOCAL))
    PR_NAME_SERVER_RUNTIME          (server's GetRunTime64())
  - Added a AddApplicationSpecificParametersToParametersResultMessage()
    method to the StorageReflectSession class.  It allows a subclass
    to add fields to the PR_RESULT_PARAMETERS Message before it
    goes back to the client.
  - Added an IsIPv4Address() function to NetworkUtilityFunctions.{cpp,h}
  - Added GetSendDestinations() methods to the UDPSocketDataIO object.
    With these methods you can have the UDPSocketDataIO object send the
    same UDP packet to multiple destinations whenever Write() is called.
  - Added a GetDefaultItem() method to the Queue class.
  - Added GetDefaultKey() and GetDefaultValue() methods to the 
    Hashtable class.
  - If TARGET_PLATFORM_XENOMAI is defined, GetRunTime64() now
    uses Xenomai's rt_timer_read() function to determine its result.
  - GetNetworkInterfaceInfos() and GetNetworkInterfaceAddresses() now
    accept a bit-chord of GNII_INCLUDE_* bits as their second argument,
    rather than a simple boolean.  This allows the caller to express
    in a bit more detail which sorts of interfaces he is interested in.
  - Added a convenience constructor to the AndOrQueryFilter class.
  o Added testthread.cpp back in to the test/Makefile.
  o Modified testthread.cpp to test the ThreadLocalStorage class also.
  o Reorganized the ObjectPool.h class implementation.
  o Simplified the Qt implementation of the Thread class.
  * system/Mutex.h now #includes support/MuscleSupport.h,
    so that the Win32 build environment is detected properly
    even when system/Mutex.h is the first #include.

4.61 Released 5/22/2009
  - Added GetTotalNumSignalsReceived() and 
    GetNumSignalsReceivedOfType() methods to the
    SignalMultiplexer class.
  - Added an IsCurrentThreadMainThread() function to
    SetupSystem.{cpp,h}.
  - Added support for a "catchsignals" keyword to
    HandleStandardDaemonArgs().  This keyword, if
    specified, will cause the main thread's
    ReflectSession() (if any) to add a signal handler
    session to itself.
  - Added support for a MUSCLE_AVOID_SIGNAL_HANDLING compiler 
    flag that can be defined by applications that don't
    want to compile in signal handling support.
  - Added a SignalChildProcess() method to the 
    ChildProcessDataIO class.
  - ChildProcessDataIO::WaitForChildProcessToExit()
    now takes an optional timeout value, and returns
    true if the child exited or false if it timed out.
  - In the ChildProcessDataIO class, I replaced 
    SetKillChildOnClose() and SetWaitForChildOnClose() with
    a single SetChildProcessShutdownBehavior() method which
    provides for more flexibility, making it possible to
    do a "soft shutdown with a hard kill after a timeout".
  o Removed the "catchsignals" support from muscledMain()'s
    setup code, since that support is now part of 
    HandleStandardDaemonArgs() instead.

4.60 Released 5/15/2009
  - The Message class now derives from Cloneable.
  - The Message::FindInt*() methods class now accept both
    signed and unsigned value arguments, so that dangerous
    C-style casting is no longer necessary when retrieving
    unsigned integer values.
  - Added a set of Message::Get*() methods that are similar to
    Message::Find*() except that they return the found value
    instead of a status code.  (if the requested value is not found, 
    they return a user-provided default value instead)
  - The Message::Find*() methods now take their value parameters
    by reference instead of by pointer.  
    (e.g. msg.FindInt8("foo", x) instead of msg.FindInt8("foo", &x).
    The old by-pointer style is still supported, but is deprecated.
  - Added a Queue::LastIndexOf() method that does a reverse
    search in a Queue, optionally within a specified index range.
  - Added a Flattenable::UnflattenFromByteBuffer() method
    that takes a ConstByteBufferRef argument, per Mika's request.
  - Added SetLowBits(), SetHighBits() to the IPv6 ip_address class.
  - When MUSCLE_USE_IPV6 is defined, the ip_address class now
    includes an interface-address field.  Inet_AtoN() and Inet_NtoA()
    now append/expect this field at the end of the string if the
    interface is non-zero (e.g. "fe80::1@3")
  - Upgraded the multicast API to properly support IPv6 multicast.
    In particular, when MUSCLE_USE_IPV6 is defined, 
    AddSocketToMulticastGroup() and RemoveSocketFromMulticastGroup()
    no longer take an interface IP address (instead they use the
    interface index included in the groupAddress argument).
    Also SetSocketMulticastSendInterfaceAddress() and
    GetSocketMulticastSendInterfaceAddress() are replaced by
    SetSocketMulticastSendInterfaceIndex() and 
    GetSocketMulticastSendInterfaceIndex().  This is necessary 
    because IPv6 doesn't identify interfaces by IP address,
    rather it identifies them with integers.
  - Added a broadcastIP_IPv4 constant to NetworkUtilityFunctions.h
    to allow IPv4 braodcasts even in IPv6 mode.
  - Added a localhostIP_IPv4 constant to NetworkUtilityFunctions.h
    to allow references to the IPv4 localhost device in IPv6 mode.
  - Added a GetHashCodeForIPAddress() function to
    NetworkUtilityFunctions.h, to avoid #ifdefs in application code.
  - Added a IsMulticastIPAddress(const ip_address &) function
    to NetworkUtilityFunctions.{cpp,h} that returns true iff the 
    specified address is a multicast addess.
  - Added a IsStandardLoopbackDeviceAddress(const ip_address &)
    function to NetworkUtilityFunctions.h, since under IPv6
    localhostIP has several names and thus doing a literal
    numeric comparison to (localhostIP) can be error-prone.
  - Added a GetConnectString(const String &, uint16) convenience
    function to MiscUtilityFunctions.{cpp,h}, to generate strings
    like "localhost:9999" or "[ff05::1]:9999" correctly.
  - Added an ExecuteSynchronousMessageRPCCall() function to
    MessageIOGateway.{cpp,h}.  This function connects to a
    server via TCP, sends a Message, received a Message,
    and returns the received Message, so that you can "call"
    a server, RPC-style, as if it was a local function.
  - Added a GetLocalHostName() function to 
    NetworkUtilifyFunctions.{cpp,h}.
  - Added a HashCode64() method to the String class, and a
    CStringHashFunc64() function that it calls.
  - Added a ToString() method to the NetworkInterfaceInfo class.
  - Improved the parsing of IPAddressAndPort and ParseConnectArg()
    so that they now properly handle IPv6 hostname-and-port
    strings that don't contain brackets, when possible.
  - Added a version of ParseConnectArg() that takes a direct
    String (instead of a Message and field name)
  - Rewrite the Win32 implementation of GetNetworkInterfaceInfos()
    to use GetAdaptersAddresses() instead of GetIpAddrTable(),
    so that it can detect IPv6 addresses as well as IPv4.
  - Added an optional (preferIPv4Style) argument to Inet_NtoA()
    so that if you prefer, IPv4 addresses can be returned in the
    classic style ("192.168.1.1") instead of new-style ("::192.168.1.1")
  - Added support for the MUSCLE_INCLUDE_SOURCE_LOCATION_IN_LOGTIME
    compiler flag, which if specified will cause every call to
    LogTime() to include location info (source file name and line
    number) in the log information.  This can be useful for 
    tracking down exactly where a particular log message came from.
  - When MUSCLE_INCLUDE_LOCATION_IN_LOGTIME is defined, the
    standard log-line preamble now includes the string returned
    by GetStandardLogLinePreamble().
  - Added GenerateSourceCodeLocationKey(), 
    SourceCodeLocationKeyToString(), and
    SourceCodeLocationKeyFromString() functions to Syslog.{cpp,h}
  - Added a utility called "findsourcelocations" to the tests folder.
    This utility will find possible locations for source code keys
    in the specified directory hierarchy.
  - Added a HashCode() method to the NetworkInterfaceInfo class.
  - The Directory class is now a subclass of RefCountable.
  - Added a GetPath() method to the Directory class.
  - Added FileExists(), RenameFile(), CopyFile(), and DeleteFile()
    utility functions to util/MiscUtilityFunctions.{cpp,h}.
  - Added an MEXIT(ret,msg) macro to MuscleSupport.h.  It's
    the same as MCRASH, but it doesn't crash, it merely ends
    the process (by calling ExitWithoutCleanup(ret)).
  - Added a Reset() method to the StringMatcher class.
  - Added a WasConnected() method to AbstractReflectSession,
    so that subclasses can find out if the session ever was
    connected to its remote peer.
  - ExpandLocalhostAddress() now caches its first result from
    GetNetworkInterfaceInfos() so that it no longer has to
    call GetNetworkInterfaceInfos() every time it is called.
  - Added a GetServerSessionID() method to the ReflectServer
    class, and a PR_NAME_SERVER_SESSION_ID field to the
    standard parameters set, so that clients can access a
    64-bit value that is unique to the current server instance.
  - Added a SignalMultiplexer class that deals with POSIX
    signals or Windows Console signalling in a unified manner.
  - Added a QSignalHandler class that can emit a Qt signal
    when a POSIX/Windows signal is received.
  - Added a SignalHandlerSession class that you can add
    to your ReflectServer if you want signals to result
    in a graceful shutdown (or other custom behavior)
  - The Python MessageTransceiverThread class constructor
    now takes a boolean argument which indicates whether or
    not it should use IPv6 networking.
  - Added a GetHumanReadableProgramNameFromArgv0(const char *) 
    convenience function to MiscUtilityFunctions.{cpp,h}.
  - Added a Win32AllocateStdioConsole() function that allocates
    a console window for stdio to use under Windows.
  - Added CleanupDNSLabel() and CleanupDNSPath() functions to
    MiscUtilityFunctions.{cpp,h}.  These are handy for removing
    errors from user-entered DNS hostnames (e.g. "www.foo.com").
  - Rewrote String::LastIndexOf(char) and the String -=
    operators to be more efficient.
  o The arguments to the Log() method in the LogCallback API
    are now consolidated into a single LogCallbackArgs object,
    for efficiency and cleaner code.
  o The GetStandardLogLinePreamble() function now takes a
    single LogCallbackArgs argument instead of separate args also.
  o Removed support for the MUSCLE_AVOID_NAMESPACES,
    BEGIN_NAMESPACE, END_NAMESPACE, and USING_NAMESPACE
    macros, since they aren't necessary and use of macros to 
    control namespaces can confuse Qt's moc utility.
  o Rewrote portablereflectclient to use StdinDataIO instead
    of accessing stdin directly.  This allows it to work
    correctly under Windows, and simplifies the code.
  o Queue::IndexOf() was defined as returning the last
    matching item, which was inconsistent.  Replaced it with
    a new IndexOf() implementation that does a forward search,
    optionally within a specified index range. 
  o Suppressed a warning in zip.c
  o Removed the explicit signal handling from the ReflectServer
    class (SetSignalHandlingEnabled() and WasSignalCaught() are
    gone now).  This functionality is now handled by the
    SignalHandlerSession class instead.
  * The Win32 "console" keyword wasn't redirecting stdin.  Fixed.
  * Fixed a syntax error in the EnsureRefIsPrivate() method.
  * Updated the VC++ project files so they build again.
  * ParseConnectArg() now handles the "[ipv6::addr]:port"
    syntax properly when MUSCLE_USE_IPV6 is defined.
  * Fixed a bug in the PulseChild class that would sometimes
    prevent the GetPulseTime() method of grandchild PulseChild
    nodes from getting called after InvalidatePulseTime() was
    called on them.
  * AbstractReflectClient::Reconnect() now sets the _wasConnected
    flag to false.
  * Fixed a bug in MessageTransceiverThread::AddNewWorkerConnectSession()
    that was causing disconnect notifications not to be sent for
    connect-sessions whose connections failed synchronously.
  * IntCompareFunc() was taking an int8 argument by mistake.  Fixed.

4.51 Released 3/19/2009
  - Added GetByteBufferFromPool() functions that accept a Flattenable
    object as an argument, for convenience.
  - Added a Message::GetPointerToNormalizedFieldData() method, which
    is useful if you need efficient direct (array-style) access to 
    the contents of a data field in a Message object.
  - Added NumericAwareStringCompareFunc() functions to String.{cpp,h}.
    These routines are based on Martin Pool's number-aware string
    compare code, and compare strings in such a way that numbers in
    the strings are sorted properly. 
  - Added a SegmentedStringMatcher class to the regex folder, for
    easy multi-level regex matching in e.g. file paths.
  - Added GetStringMatcherFromPool() convenience functions to 
    regex/StringMatcher.{cpp,h}.
  - Added a ParseHexBytes() convenience function to 
    MiscUtilityFunctions.{cpp,h}
  - Added a PrintToStream() method to the ByteBuffer class.
  - Added Bryan Varner's UDPClient class to the Java archive.
    This class facilitates sending small MUSCLE Messages over UDP
    in Java programs.  Thanks Bryan!
  - Added Bryan Varner's DatagramPacketTransceiver class to the 
    Java archive.  This class allow Java applications
    to send large MUSCLE Messages over UDP in Java programs,
    by breaking them up into multiple chunks that are sent in
    successive UDP packets and then re-assembled by the receiver.  
    This class is compatible with MUSCLE's C++ PacketTunnelIOGateway 
    class.  Thanks again, Bryan!
  - Added LaunchChildProcess() and System() methods to the
    ChildProcessDataIO class that takes a Queue<String> as an 
    argument, for convenience.
  - Added implementations of ParseArg(), ParseArgs(), ParseFile(),
    and UnparseArgs() that take a Queue<String> to hold the parsed
    arguments rather than a Message.  This is useful in cases where
    argument ordering must be preserved 100%.
  - Added a Directory::MakeDirectoryForFile() convenience method.
    It creates a directory for the specified file to be created in.
  - Added Monni's 64-bit x86 byte-swap routine to MuscleX86SwapInt64().
  o RemoveEscapeChars() and EscapeRegexTokens() now take a const
    String and return a String.  This makes them easier to use
    in nested function calls.
  o Repackaged the com.lcs.* Java hierarchy as com.meyer.*, to reflect
    my company's name change.
  o Removed the Visual Cafe project from the archive, as it is obsolete
    and I am no longer using Visual Cafe and thus cannot easily update it.
  * Fixed template problems with gcc4 in BThread.h and AThread.h
  * The Windows implementation of StdinDataIO now freopens stdin
    as "nul", so that no other code will try to access stdin.  This
    was done to keep third party libraries (read: Python 2.6) from
    trying to muck with stdin while the StdinDataIO thread was using
    and getting hung up.

4.50 Released 1/28/2009
  - NullDataIO's constructor now takes an optional ConstSocketRef
    argument, to let you specify the value that its GetSelectSocket()
    method should return.
  - Added a GetMessageFromPool(const ByteBuffer &) inline 
    convenience function.
  - Added another AddNewSession() convenience method to the
    MessageTransceiverThread class.
  - In the Message class, MoveName(), CopyName(), and ShareName()
    all now take an optional target-field-name parameter, in case
    you want to have a different field name in the target Message.
  - Added an EnsureFieldIsPrivate(const String & fieldName) method
    to the Message class.  This method is useful to avoid side effects
    when modifying possibly-shared Message fields' contents.
  - Added an "cleanup callbacks queue" to the CompleteSetupSystem
    class, so that you can specify actions that should be taken as
    part of the CompleteSetupSystem destructor's cleanup steps.
  - Added a static GetCurrentCompleteSetupSystem() method to the
    CompleteSetupSystem class, to make it easier for code to find
    the current CompleteSetupSystem object.
  - Added MUSCLE_CATCH_SIGNALS_BY_DEFAULT #ifdefs... if this
    is set, ReflectServer will enable Control-C detection (and
    graceful shutdowns) by default.
  - GetOSName() now accepts an optional string value to return in 
    the case where it can't determine the local OS name.
  - Added a MUSCLE_UNIQUE_NAME macro to MuscleSupport.h which will 
    evaluate to a unique identifier based on the line number that the 
    macro is invoked on.
  - Added a DECLARE_ANONYMOUS_STACK_OBJECT macro to MuscleSupport.h
    to allow easy declaration of anonymous objects on the stack.
  - Added util/BatchOperator.h, which contains the BatchOperator
    and BatchOperatorGuard utility classes that help automate the 
    amortization of setup/shutdown routines across a nested call 
    tree, for more efficient batch processing.
  - Added a DECLARE_BATCHGUARD() macro for each declaration of
    batched areas of code.
  - Added a DECLARE_MUTEXGUARD(m) macro to support declaring an 
    anonymous MutexGuard on the stack in a simple and foolproof way.
  - hexterm now automatically enables the UDP broadcast flag on its
    UDP socket when the specified UDP address is a broadcast address.
  - Added a Cloneable interface in util/Cloneable.h, and updated
    ConstRefCount::EnsureRefIsPrivate() to use it when appopriate.
  - Added a Clone() method to the ConstRefCount class, for easy
    copying of referenced items.
  - Redesigned hexterm to be Win32 compatible.
  - Added a hexterm.vcproj file to the tests folder, to compile 
    hexterm under Win32/VC++.
  - Added a "child=" option to hexterm so it can spawn and communicate 
    with a child process if you want it to.
  - Added a "ascii" keyword argument to hexterm so you can send
    and receive data in ASCII format rather than hex, if you prefer.
  - Added LogHexBytes() functions to MiscUtilityFunctions.h.  These
    are the same as PrintHexBytes() except that they call through
    to Log() instead of directly to fprintf().
  - Added an optional (portRequired) argument to ParseConnectArg().
  - Added SetLogFileName()/GetLogFileName() to util/SysLog.{cpp,h}.
  - Added a standard "logfile" keyword so you can specify the name
    and/or location of a log file to write the log to.
  - Added a WaitForChildProcessToExit() method to the 
    ChildProcessDataIO class.
  - Added ChildProcessDataIO::System() static convenience methods.
  - Added a Directory::DeleteDirectory() static convenience method.
  o Rolled in Mika Lindqvist's Haiku-compatibility patches.
  o Renamed the standard "log" and "display" keywords to "filelevel"
    and "displaylevel", respectively.
  o Removed the OutOfMemoryCallback and FunctionOutOfMemoryCallback
    classes and replaced them with more general-purpose 
    GenericCallback and FunctionGenericCallback classes.
  o Tweaked a call to FD_ISSET() in system/Thread.cpp in order to 
    avoid a compiler warning under g++ 4.3.1
  o Tweaked the _PLOCKimp and _PUNLOCKimp debug functions to compile 
    properly in 64-bit environments.
  o Updated the Message.h Doxygen documentation with some more 
    descriptive parameter names.
  o hexterm no longer disables multicast-to-self when sending
    multicast UDP packets.
  o Removed DebugTimer.cpp; that code has moved to SetupSystem.cpp.
  o Updated all copyright notice headers to read 2000-2009 Meyer Sound.
  * DebugTimer now uses GetRunTime64() if MUSCLE_USE_LIBRT is defined.
  * Fixed some #ifdef problems involving the stat64() call in 
    FilePathInfo.h.  FilePathInfo.h should now compile under both
    32-bit and 64-bit environments.
  * JeffK added a macosx.mak file to the muscle/zlib/zlib folder,
    to support creation of universal binaries that include zlib.
  * MuscleSupport.h now checks a much more exhaustive list of
    Intel-compatible processor-type macros before deciding that
    inline x86 assembly code is not an option.  In particular,
    compiling with an __i686__ target now does the right thing.
  * Fixed a potential infinite recursion in 
    Thread::WaitForNextMessageAux().
  * Tweaked the SharedMemory.h include directives to compile
    more reliably under Win32.
  * Updated the #ifdefs in MuscleSupport.h to define int64's
    and uint64's properly under 64-bit Ubuntu Linux.
  * Rewrote the Win32 implementation of StdinDataIO to be simpler
    and more reliable.
  * The Win32 implementation of the INT64_FORMAT_SPEC macros 
    was incorrect.  Fixed it to do the right thing.
  * Made ChildProcessDataIO::LaunchChildProcess() const-correct.
  * ChildProcessDataIO::LaunchChildProcess() now specifies the
    application name to launch, when possible, for better security.  
    (See Microsoft's CreateProcess() man page for details)

4.41 Released 11/17/2008
  - Added an implementation of PrintHexBytes() that takes a
    Queue<uint8> as an argument.
  - Added GetArchiveMessageFromPool() functions to Message.{cpp,h}.
    These templated convenience functions let you convert any object 
    (with a SaveToArchive() method) into a MessageRef with a single command.
  - Added FindArchiveMessage() and FindArchiveMessageWithDefault()
    template methods to the Message class, for convenient one-step 
    restoring of archived objects.
  - Added AddArchiveMessage(), PrependArchiveMessage(), and
    ReplaceArchiveMessage() template methods to the Message class,
    for further convenience in archiving objects.
  - GetHumanReadableTimeValues() now writes into a
    HumanReadableTimeValues object instead of into a series
    of by-reference int parameters.  The HumanReadableTimeValues
    object now also includes day-of-week and microsecond fields.
  - Added an ExpandTokens() method to the HumanReadableTimeValues
    class that makes it easy to generate time/date stamps of your
    preferred format using various printf()-style field specifiers.
  * ProxySessionFactory::IsReadyToAcceptSessions() wasn't passing
    the call onto the slave session like it was supposed to.  Fixed.
  * The calls to open() inside SpawnDaemonProcess() now supply a
    mode argument to the open() call.
  * AcceptSocketsThread.cpp wasn't compiling due to a const/non-const
    issue.  Fixed.
  * Fixed several bugs in the admin utility.  Thanks to Monni for
    pointing them out and supplying a patch.

4.40 Released 10/16/2008
  - The Ref class now subclasses from a ConstRef class, which is the
    same as Ref except that it only allows read-only access to the
    held RefCountable object.
  - Added a CastAwayConstFromRef() template function to RefCount.h,
    so you can easily convert a ConstRef to a Ref if you really need to.
  - Renamed the SocketRef class to ConstSocketRef, because it now derives 
    from ConstRef<Socket> instead of Ref<Socket>.
  - Added a DECLARE_REFTYPES macro to RefCount.h, which you can
    use to declare the standard BlahRef and ConstBlahRef typedefs
    without having to specify the typedefs manually every time.
  - Added implementations of the Connect() and ConnectAsync() functions
    that take an IPAddressAndPort object as an argument.
  - Added *_FORMAT_SPEC_NOPERCENT macros, for times when I need to
    specify format specifications without the percent sign included.
  - Added an AsyncDataIO class that can be used to transparently forward
    I/O operations to a separate thread, to avoid blocking in your
    main thread.  This can be useful for DataIO classes that don't
    support non-blocking I/O (e.g. FileDataIO)
  - Added a GetStackTrace() function to SysLog.{cpp,h} that returns
    the current stack trace as a String.
  - Added GetLightweightCopyOfMessage() convenience functions to 
    Message.{cpp,h}.
  - Added convenience methods FindFirstSessionOfType() and
    FindSessionsOfType() to the ServerComponent class.  These
    methods are templated to let you quickly find and collect
    one or more atatched session objects of the specified C++ class.
  o Renamed GenericRef to RefCountableRef, for consistency.
  o Renamed PolicyRef to AbstractSessionIOPolicyRef, for consistency.
  o Renamed Ref::SetFromGeneric() and Ref::GetGeneric() to
    Ref::SetFromRefCountableRef() and Ref::GetRefCountableRef(),
    respectively, for consistency.
  o testrefcount now runs a 10-second test of reference-counts in a
    heavily multithreaded environment, to ensure that they are thread safe.
  o Improved performance of Tuple::ShiftValuesLeft() and 
    Tuple::ShiftValuesRight().
  * Removed re-definitions of 'true' and 'false' when compiling in C++ mode.
  * Added some missing command codes to StorageReflectConstants.py.
  * Message.py didn't handle B_INT32_TYPE fields properly when running on
    a 64-bit host.  Fixed.
  * AddNewConnectSession() and Reconnect() now handle synchronous connect 
    failures the same way as asynchronous connect failures, so that the 
    calling code doesn't have to worry about two different failure modes.
  * Fixed a valgrind hit in CreateAcceptingSocket() on 64-bit platforms.
  * Fixed a buffer overflow bug in Message::AddToString().
  * Updated the header comments to fix various doxygen warnings.

4.30 Released 9/18/2008
  *** WARNING - THIS RELEASE CHANGES THE PulseNode API IN a NON  ***
  *** BACKWARDS COMPATIBLE WAY.  BE SURE TO READ THE ENTRY ABOUT ***
  *** PulseNode BELOW AND UPDATE YOUR CODE TO MATCH THE NEW API. ***
  - ChildProcessDataIO class now has SetChildProcessInheritFileDescriptors()
    and GetChildProcessInheritFileDescriptors() methods to control whether
    child processes spawned should inherit the parent's file descriptors or
    not.  Note that these methods have no effect under Windows.
  - When receiving UDP packets, hexterm now prints out the source of the
    UDP packets it received (in addition to the data).
  - Added a IsNormalized() method to the Queue class.
  - Added a IsMessageDeflated() method to ZLibUtilityFunctions.h.
  - Added Message::BecomeLightWeightCopyOf(const Message &), for making
    lightweight copies of Messages, with shared fields.
  - Added Message::ShareName() (like CopyName() except the data isn't
    copied, rather only a reference is shared)
  - Added Queue::AddHeadAndGet() and Queue::AddTailAndGet() methods,
    for when you want to add an item to a Queue and then write to the
    added object directly afterwards.
  - Added an optional (retPort) argument to 
    MessageTransceiverThread::PutAcceptFactory() so that you can now
    use dynamic port assignment with it.
  o PulseNode::GetPulseTime() and PulseNode::Pulse() now take a single
    (const PulseArgs &) argument instead of two uint64s.  This makes
    implementing the PulseNode interface less verbose, and calling
    the Pulse callbacks more efficient.  However, this breaks compatibility
    with earlier code that expects (uint64, uint64) arguments for those
    methods, so be sure to update your code when upgrading to this
    version of MUSCLE.
  o Fixed some compiler warnings under gcc (thanks to Monni for pointing
    these out)
  o Trying to use MUSCLE's logging system when there is not a SetupSystem
    object on the stack (e.g. before or after main()) is no longer a fatal error.  
    Instead, muscle will degrade to output only to the built-in log services
    (stdout and/or output-to-file) when called under these conditions.

4.28 Released 8/26/2008
  - Added a RefCount::IsDeeplyEqualTo() method for more in-depth
    comparison-by-value of the referenced items.  (The regular RefCount::==
    operator only compares the pointers, not the items themselves)
  - Added a Directory class (util/Directory.{cpp,h}) to support directory
    scanning in a cross-platform-compatible fashion.
  - Added a FilePathInfo class (util/FilePathInfo.h) to support
    stat() functionality in a cross-platform-compatible manner.
  - ReflectServer::SetSignalHandlingEnabled() now enables/disables
    handling of console signal events (Ctrl-C, etc) under Win32.
  - Added implementations of GetMessageFromPool() that take a 
    pointer and a byte-count and try to return a Message that has
    been unflattened from the specified byte array.
  - ChildProcessDataIO::LaunchChildProcess() now takes an optional
    boolean (usePty) argument that allows you to specify at runtime
    whether you want to use fork() or forkpty() to launch the child
    process.
  - Added a MUSCLE_AVOID_FORKPTY compiler flag that tells the 
    ChildProcessDataIO class to avoid compiling in calls forkpty().
  o Made the AbstractReflectSession::EndSession() method virtual.
  o The Win32 build of MUSCLE now #includes winsock2.h instead of winsock.h.
  * The Win32 implementation of StdinDataIO wasn't handling a closed
    stdin connection correctly.  Fixed.
  * For the Win32 build, added Microsoft's recommended work-around for
    the WSAECONNRESET problem with UDP sockets, as described at 
    http://support.microsoft.com/kb/263823/en-us
  * Fixed the Hashtable and Queue classes to again compile under
    Visual C++ 6.0  (thanks to Mika Lindqvist for the patch)
  
4.27 Released 7/24/2008
  - minichatclient.c now advertises the client's host OS on the server.
  - PrintStackTrace() is now implemented under MacOS/X (Leopard or newer).
  - PrintStackTrace() and all implementations of PrintToStream()
    now take an optional (FILE *) argument, so that they can now
    print to places other than stdout if you prefer.
  - The testchildprocess test program now has you specify the number
    of child process instances to run.  That makes it easier to test
    what happens when many child processes are launched in parallel.
  o Merged in some more of Mika Lindqvist's Haiku compatibility tweaks.
  o Hashtable::GetByDefault() with one parameter now returns its result
    by reference instead of by value.
  o The Hashtable and Queue classes now keep default instances of
    their user types, to avoid having to construct temporary default 
    objects when resetting objects to their default state.
  * PrintStackTrace() now prints appropriate error messages if
    it fails, instead of just failing siliently.
  * Fixed a syntax error in Hashtable::Remove(const Hashtable &)
  * Hashtable::Clear() now handles re-entrancy (from the templatized
    classes' assignment operators) correctly.
    
4.26 Released 6/5/2008
  - Added a CheckedGetItemPointer() method to the Ref class.
    This method is the same as GetItemPointer(), but with
    an additional check so that it will safely return NULL
    if the "this" pointer is NULL.
  - Added a "assumeDefaultValue" argument to the NumericQueryFilter,
    StringQueryFilter, and RawDataQueryFilter classes.  This 
    argument lets you specify that in the event that a Message
    doesn't contain the data item the QueryFilter wants to
    compare against, a default value should be compared against
    instead.
  - Added a HashCode() method to the Ref class, for consistency.
  - ChildProcessDataIO::GetChildProcessID() is now implemented
    under Windows as well.
  - Added two new conditional defines to MuscleSupport.h:
    MUSCLE_USING_OLD_MICROSOFT_COMPILER, which is defined when
    compiling under VC++6 or earlier, and 
    MUSCLE_USING_NEW_MICROSOFT_COMPILER, which is defined
    when compiling under VC++.net(2003) or later.  These make
    managing Microsoft's bug circus a bit a easier. 
  * Fixed the Ref class to compile under MSVC2005 again.
  * Fixed the setsockopt()/getsockopt() calls in NetworkUtilityFunctions.cpp
    so that they again compile under Windows.
  * Merged in Mika Lindqvist's patches so that muscle compiles
    properly under Haiku.

4.25 Released 5/14/2008
  - Added a DECLARE_HASHTABLE_KEY_CLASS macro that expands
    to the boilerplate template code necessary to use the 
    specified class as a key in a Hashtable.
  - Added a DECLARE_HASHTABLE_KEY_CLASS_IN_NAMESPACE macro
    which is the same as DECLARE_HASHTABLE_KEY_CLASS except
    it works from within namespaces other than muscle.
  - Added PutIfNotAlreadyPresent() convenience methods to the
    Hashtable class.
  - Added CopyFrom() method to the Queue and Hashtable classes.
    These work the same as the assignment operator, except that
    they return a status_t result code.
  - Added a SetFilter() method to the PathMatcherEntry class.
  o Cleaned up the setsockopt() and getsockopt() calls inside
    NetworkUtilityFunctions.cpp to be more portable.
  * ExplandLocalhostAddress() is now more careful not to expand
    (localhostIP) back into (localhostIP), even if that is the
    first IP address listed in the interfaces list.
  * Fixed a bug in the QueryFilter subscriptions feature --
    after replacing a subscription's existing QueryFilter,
    the old QueryFilter would continue to be used instead
    of the new one.

4.24 Released 4/28/2008 
  - If MUSCLE_USE_LIBRT and _POSIX_MONOTONIC_CLOCK are defined,
    GetRunTime64() and Snooze64() will now use librt's high-resolution
    functions (clock_gettime() and clock_nanosleep()) instead of
    the older vanilla POSIX functions.  This can provides higher 
    resolution timing on platforms that support librt.
  - Added a new ExecuteSynchronousMessaging() virtual method
    to the AbstractMessageIOGateway class, and some associated
    hook/callback methods.  This method lets you easily do 
    synchronous/RPC-style "function calls" across the gateway's
    socket, passing in one or more Message objects as the 
   "arguments", and receiving one or more Messages as "results".
  - MessageIOGateway now overrides ExecuteSynchronousMessaging(),
    IsStillWaitingForSynchronizedReply(), and
    SynchronousMessageReceivedFromGateway() so that when you
    call ExecuteSynchronousMessaging() on it you will get
    proper RPC function-call semantics.
  - Added an IsReadyToAcceptSessions() virtual method to the
    AbstractReflectSessionFactory class.  Subclasses can override
    this method to return false if they don't want to accept
    any more connections for a while.
  - Added an IsConnected() method to the AbstractReflectSession
    class, to make it easier to check if a given session is
    currently connected to anything or not.
  - Added an XorDataIO class to the dataio folder.
    XorDataIO XOR's all the data going through it, before
    forwarding the method call to its held child DataIO object.
  - Added a MutexGuard class that you can put on the stack
    to automatically lock/unlock a Mutex via its ctor/dtor.
  - Added versions of ReadZipFile() and WriteZipFile() that
    take a DataIO reference instead of a file name.  That way
    you can read zip files over the network, through custom
    filters, and so on, if you want to.
    zlib/ZipFileUtilityFunctions.{cpp,h}.
  - ReadZipFile() now has an optional second argument called
    (loadData).  Setting it false will cause ReadZipFile to
    only read in the file names and uncompressed file lengths,
    but not actually read or uncompress the file data.  This 
    is useful if you just want to quickly check the zip file's
    contents without actually unpacking everything.
  - Updated testzip.cpp to accept an optional "namesonly"
    command line argument, which will set (loadData) to 
    false in its ReadZipFile() call, as described above.
  - Added a GetNetworkInterfaceAddresses() function, as an
    easier-to-use alternative to GetNetworkInterfaceInfos().
  o Made AbstractReflectSession::IsConnectingAsync() public.
  o Moved Snooze64() from NetworkUtilityFunctions.cpp to
    SetupSystem.cpp, and moved its function declaration from
    NetworkUtilityFunctions.h to TimeUtilityFunctions.h.
  * Joel Lucsy reported a bug in FlattenToDataIO() that would cause
    the last four bytes of the flattened buffer not to be written
    to the DataIO object.  Fixed.
  * Updated zlib's included VC++ project files to reference zconf.h
    in its new location (zlib/win32/zconf.h) so that they now work
    again.

4.23 Released 3/26/2008 
  - Added an UnparseArgs() function to MiscUtilityFunctions.{cpp,h}.
    This function takes a parsed Message and turns it back into a String.
  - Added an InsertItemsAt() method to the Queue class.
  - Added an (includeLocalhost) boolean argument to GetNetworkInterfaceInfos().
  - Made ServerComponent::SetOwner() and ServerComponent::GetOwner()
    public, as it is necessary for classes other than ReflectServer
    to access that value in order to properly support the facade
    pattern within ReflectSessionFactory objects.
  - Added a ProxySessionFactory class to support facade-style
    ReflectSessionFactories better.
  - Added an optional ITraversalPruner argument to both 
    StorageReflectSession::SaveNodeTreeToMessage() and 
    StorageReflectSession::RestoreNodeTreeFromMessage().  This
    argument lets the caller specify a callback argument that
    can direct the traversal based on custom logic, if necessary.
  o Replaced StorageReflectSession::CloneDataNodeSubtree()'s rather clunky
    MessageReplaceFunc and void-pointer filtering mechanism with the nicer
    and more powerful ITraversalPruner filtering mechanism.
  * Fixed a bug in FilterSessionFactory and SharedFilterSessionFactory 
    where an assertion failure would occur if the "slave" factory attempted 
    to call GetSessions(), etc.
  * SharedFilterSessionFactory's IP-address checking was broken.  Fixed.
  * AbstractReflectSession::GetPort() was broken and would always 
    return 0.  Fixed.

v4.22 Released 3/4/2008
  - Added an IsDaemonProcess() function that returns true iff
    the current process was created via SpawnDaemonProcess()
    or BecomeDaemonProcess().
  - Added a AssembleBatchMessage() convenience function to
    MiscUtilityFunctions.{cpp,h}.  It's useful for creating a
    PR_COMMAND_BATCH Message from zero or more other Messages.
  - The NestCount class will now cause an assertion failure
    if Decrement() is called when it is already at zero...
    that should never happen in correct code.
  - Added an optional (numColumns) argument to the 
    PrintHexBytes() utility function.
  - Added a templatized bit-chord class, support/BitChord.h.
  - Added ReadData() and WriteData() functions to 
    NetworkUtilityFunctions.{cpp,h}.  These are the same
    as SendData() and ReceiveData(), except that they call
    read() and write() instead of send() and recv().
  - Replaced the PrintHexBytes() implementation with the
    superior one from hexterm.cpp.
  - Added a GetWithDefault() convenience method to the
    Hashtable class.
  o Moved the Win32 version of zconf.h from zlib/zlib to
    zlib/zlib/Win32, so that it wouldn't show up in SVN
    as modified whenever the configure script modified it.
  o Changed the default value of MUSCLE_POOL_SLAB_SIZE to
    4 kilobytes, to reduce memory overhead somewhat.  This
    value coincides nicely with the most common memory page size.
  * The POSIX implementation of RS232DataIO was broken, because
    it was trying to use SendData() and ReceiveData() on the
    serial port's (non-sock) fd.  Changed it to call ReadData() 
    and WriteData() instead. 
  * Rewrote the Unix implementation of ChildProcessDataIO to 
    call forkpty() instead of doing everything by hand.  This 
    makes the implementation much simpler and more reliable, 
    although of course it will only work on systems that have 
    forkpty() available.
  * ChildProcessDataIO now closes any forked file handles in the 
    child process before calling exec().
  * Made the PacketTunnelIOGateway parsing more flexible;
    duplicate packets no longer break a logical stream.
  * Removed several files from the zlib/zlib folder that are
    meant to be generated by the configure script.

v4.21 Released 1/22/2008
  - Optimized Hashtable::GetOrPut(), CopyToTable(), MoveToTable(),
    Put(), and Remove() to be more efficient.
  o Updated the muscle.dox Doxygen file to reflect changes to
    newer versions of Doxygen
  * Hashtable::Put() and Hashtable::Remove() now do the right
    thing if they are passed (*this) as an argument.
  * Fixed a nasty bug in the ObjectPool destructor that would
    cause it to go into an infinite loop, calling delete on
    the same array over and over again.
  * Filled in and fixed up the Doxygen comments to the point where 
    Doxygen no longer gives any warnings when generating the autodocs.
  o Updated all copyright notice headers to read 2000-2008 Meyer Sound.

v4.20 Released 12/31/2007
  - Added an optional set of multicast networking API calls
    to util/NetworkUtilityFunctions.h.  Define the constant
    MUSCLE_ENABLE_MULTICAST_API to make them available.
  - hexterm will now automatically use multicast UDP if you 
    specify a multicast UDP address as an argument.  For example,
      ./hexterm udp=239.255.1.2:4001
  - Added SetSourceExclusionID() and GetSourceExclusionID()
    methods to the PacketTunnelIOGateway class, to enable more
    efficient filtering of looped-back broadcast/multicast packets
    that you sent out and don't want to see back again.
  - Added a ParseHexBytes() function to MiscUtilityFunctions.{cpp,h}
  - Under Linux, HandleStandardDaemonArgs() now takes a new argument
    "debugcrashes" which will cause a signal handler to be installed
    that will catch SIGSEGV, SIGBUS, SIGILL, SIGABRT, and SIGFPE,
    and print a stack trace to stdout before exiting.
  - Added RemoveFirst() and RemoveLast() convenience methods
    to the Hashtable class (handy when using the Hashtable as
    a keyed FIFO or LRU)
  o Moved the PrintHexBytes() function into system/SetupSystem.cpp
    so that you don't have to link in MiscUtilityFunctions.cpp
    just to use it.
  * Tweaked FinalizeAsyncConnect() to work properly under BeOS.
  * Improved the BeOS/BONE detection -- Makefile support no 
    longer required.

v4.11 Released 12/11/2007
  - GetHumanReadableTimeString() and ParseHumanReadableTimeString()
    now handle the uint64 value MUSCLE_TIME_NEVER as a special case,
    by translating it into the string "(never)" (and back).
  - Added a CalculateChecksumForUint64(), CalculateChecksumForFloat(),
    and CalculateChecksumForDouble() convenience functions to 
    MuscleSupport.h
  - Added a FindFirstMatchingNode() method to the DataNode class,
    which can be used to efficiently look up a descendant node
    based on a relative or absolute path, with or without wildcard
    matching characters.
  - Added a GetRootNode() convenience method to the DataNode class
    which returns the root node of the DataNode tree.
  - Added SetAllowMiscIncomingData() and GetAllowMiscIncomingData()
    methods to the PacketTunnelIOGateway class, so that a UDP socket
    controlled by a PacketTunnelIOGateway can optional receive
    individual (non-packetized) arbitrary UDP packets as well as
    the packetized kind.  This mode is disabled by default.
  - Added a Normalize() method to the Queue class that can be used
    to ensure that the Queue's contents are layed out contiguously
    in memory (like a C array).
  - Added a AddNewDormantConnectSession() method to the ReflectServer
    and ServerComponent classes.  This method is the same as 
    AddNewConnectSession() except that the added session will not
    start a TCP connection immediately; instead it will hang out
    and wait for you to call Reconnect() on it.
  - Added a PrintHexBytes() convenience/debugging function to
    MiscUtilityFunctions.h
  o Removed the (countFieldOrder) argument from the 
    Message::CalculateChecksum() method.
  o Changed instances of ((uint32)-1) literals to the more proper 
    MUSCLE_NO_LIMIT constant in a number of places.
  o Rewrote StorageReflectSession::GetDataNode() as a simple
    inline call-through to FindFirstMatchingNode(), which means
    that GetDataNode() now supports wildcard matching.
  o GetHumanReadableTimeValues() now returns B_ERROR if you pass
    it MUSCLE_TIME_NEVER as a time value (since there is no good
    numeric way to represent infinity).
  o DataNode::PrintToStream() and Message::PrintToStream()
    no longer print this-pointer values in their debug output,
    because doing so makes it harder to diff state dumps
    from different processes.
  o AbstractReflectSession::Reconnect() and SetAutoReconnectDelay()
    can now be used in conjunction with sessions that were not
    added with AddNewConnectSession() also.  In this context, they
    will "reconnect" the session by destroying its gateway and
    DataIO objects and creating new ones by calling 
    CreateDefaultSocket() and CreateDataIO().
  * system/AcceptSocketsThread.h was missing a necessary #include
    line.  Thanks to Mika Lindqvist for reporting this.
  * Fixed a bug in DataNode::InsertOrderedChild() that could cause
    the inserted child's node name not to be unique in some
    circumstances.
  * DataNode::PutChild() now takes a (const DataNodeRef &) instead
    of a (DataNodeRef &).
  * Removed the index-order multiplication from most implementations
    of CalculateChecksum(), since including an index-multiplier
    in the checksum makes it inefficient to update a running
    checksum tally when inserting or removing items in the list.
  * The Thread class now closes the internal thread's side of
    the inter-thread socket connection when the internal thread
    hook function exits.  That way the main thread can be notified
    that the child thread has gone away (the main thread's socket
    will select() ready-for-read because of the socket close)

v4.10 Released 10/30/2007
  - Added Bryan Varner's MicroMUSCLE port to the archive, in
    the new java_j2me folder.  MicroMUSCLE is a fork of the
    MUSCLE Java code that is compatible with the J2ME edition
    of Java being used on modern cell phones, etc.  Unlike
    the standard MUSCLE Java API, this version doesn't require
    Java 1.4.x APIs to be supported.
  - Added a GetNumberOfProcessors() function to the SystemInfo.h
    API.  You can call this to find out how many CPU cores the
    computer you are running on has.
  - Made LockLog() and UnlockLog() part of the public MUSCLE
    syslog API, in case you want to use the log mutex in your
    own critical section.
  - Added a CalculateChecksum() utility function to MuscleSupport.h
  - Added CalculateChecksum() functions to the String, ByteBuffer,
    Point, Rect, Message, and DataNode classes.  These methods 
    compute a quick checksum on the object's contents which can 
    then be used for sanity-checking later on.
  - Added a PrintToStream() method to the DataNode class for
    quick recursive dumping of database subtrees to stdout.
  - Message::PrintToStream() and Message::ToString() now include 
    the checksum value of the Message.
  - Added IsInBatch() and IsOutermost() methods to the NestCount
    class, for convenience and code clarity.  (Before they were 
    only present in the NestCountGuard class)
  - Added a KillChildProcess() method to the ChildProcessDataIO
    class, for times when you need the child process dead right
    away but you want to keep the socket to it open (so that it
    will error out as if the child process died of its own accord).
  - Added IsDescendantOf() and IsAncestorOf() convenience methods
    to the DataNode class. 
  - Added a StringCompareFunc() override to String.h that takes
    (const String *)'s as arguments.  Useful when you want to
    save space in a Hashtable of string-keyed, ref-counted 
    objects, by changing the key-type to a pointer to a string
    that is held in the referenced value-objects.
  - Added a Message::FindString() method override that sets a
    pointer-to-a-String, so that you can access the underlying
    String object without having to copy it.
  - Added a ServerComponent::GetSession() override that takes
    a uint32 for the session ID argument.
  - Added convenience versions of StringMatcher::Match()
    and HasRegexTokens() that take a String argument instead
    of a (const char *).
  - Added a GetEmptyMessageRef() convenience function to
    Message.h.  It's like GetEmptyMessage() except it returns
    a (const MessageRef &) instead of a (const Message &).
  - The StdinDataIO class now works as expected under Windows.
    In particular, it implements some backstage trickery so that
    you can use its GetSelectSocket() return value in select() 
    even though Windows doesn't support doing that.
  o Removed GetBlankMessage() from the StorageReflectSession
    API.  Use GetEmptyMessageRef() instead.
  o DataNode::GetData() now returns a (const MessageRef &)
    instead of a MessageRef.
  o The GetSessions() method now returns a Hashtable instead
    of a HashtableIterator.
  o The GetNumSessions() method has been removed; use
    GetSessions().GetNumItems() instead.
  o The GetFactories() method now returns a Hashtable instead
    of a HashtableIterator.
  o The GetNumFactories() method has been removed; use
    GetFactories().GetNumItems() instead.
  o Tweaked some of the code to avoid new warnings in gcc 4.1.x
  o The SetDataNode(), FindMatchingSessions(), CloneDataNodeSubtree(),
    NotifySubscribersThatIndexNodeChanged(), NodeIndexChanged(),
    GetNewDataNode(), and JettisonOutgoingSubtrees() methods
    in the StorageReflectSession class not take String arguments
    instead of (const char *)
  o The InsertOrderedChild(), ReorderChild(), HasChild(),
    GetChild(), and RemoveChild() in the DataNode class now all 
    take String arguments instead of (const char *).
  o DataNode::GetPathClause() now returns a (const String *)
    instead of a (const char *).
  o FilterSessionFactory Put*Pattern() and Remove*Pattern()
    methods now take (const String &) arguments instead of
    (const char *).
  o The StdinDataIO class no longer derives from the
    FileDescriptorDataIO class.  This way it is possible to
    use StdinDataIO under Windows (which doesn't support
    file descriptors).
  o Moved the StdinDataIO code into its own separate StdinDataIO.cpp
    file, to better hide the ugly Windows implementation. 
  * Fixed a VC++ compatibility issue in ObjectPool.h.  Thanks to
    Mika Lindqvist for reporting this problem.
  * Fixed a bug in AcceptSocketsThread.cpp.  Thanks to Mika
    Lindqvist for reporting this problem also.
  * Fixed a HANDLE leak in the Windows implementation of the
    RS232DataIO and ChildProcessDataIO classes.

v4.00 Released 10/03/2007
  *** WARNING - THIS RELEASE RATIONALIZES SEVERAL APIS AND THUS ***
  *** BREAKS SOURCE COMPATIBILITY WITH MOST OLD CODE.  DON'T    ***
  *** UPGRADE TO THIS RELEASE UNLESS YOU ARE WILLING TO UPDATE  ***
  *** YOUR CODEBASE TO MATCH.                                   ***
  - Added a SanitySetupSystem class to the CompleteSetupSystem
    object.  SanitySetupSystem just does some very quick tests
    on the typedef sizes (int16, int32, etc) and endian-ness
    of the compiled code to make sure that the code's build
    settings are compatible with the run-time environment.
    If any of the tests fail, it prints out a stern error
    message and aborts the program.
  - Added convenience methods for AddFlat(), PrependFlat(), 
    FindFlat(), and ReplaceFlat() to the Message class that 
    take a ByteBufferRef as an argument.  That way you can
    deal with Messages and ByteBufferRefs without always
    having to look up how to cast a ByteBufferRef to a
    FlatCountableRef and back.
  - Added HasChars() and IsEmpty() convenience methods
    to the String class, for consistency with the other
    container classes.
  - Rewrote the ObjectPool class to do its object allocations
    in 8 kilobyte "slabs" rather than one at a time.
    This cuts down on the number of calls to new/delete
    by an order of magnitude.
  - Added a -DMUSCLE_POOL_SLAB_SIZE build option in case
    you want the ObjectPools to use a different slab size.
    This value is specified in bytes.
  - Added an ExitWithoutCleanup() function to 
    MiscUtilityFunctions.{cpp,h}, which is equivalent to
    _exit().  This wrapper function exists because I
    suspect _exit() may not be entirely portable.
  - Added a "testpool" program to the tests folder to
    measure the relative efficiency of various 
    object-allocation techniques.
  - AbstractReflectSession::GetSessionIDString() now returns 
    a (const String &) instead of a (const char *).
  - Added a GetSessionID() accessor to AbstractReflectSession.
  - Added a CreateDefaultSocket() method to the 
    AbstractReflectSession class.  This method is called
    when AddNewSession() is passed a null SocketRef, and 
    if implemented to return a non-NULL SocketRef, can be
    used to provide a default socket for the session.
  - Added a StdinDataIO class that can be used to do 
    non-blocking-I/O on stdin without breaking the 
    blocking-I/O functionality of stdout.
  o Renamed the SocketHolderRef class to Socket.
  o Added the a SocketRef class (which subclasses Ref<Socket>)
  o All MUSCLE functions that previously dealt with sockets
    as integer file descriptors now use the new SocketRef 
    type instead.  This way there is no chance of leaking or 
    double-freeing allocated sockets.
  o Removed the CloseSocket() function from the API, since
    it is no longer necessary.
  * Changed the static casts in StorageReflectSession.cpp
    to dynamic_cast<>, so that ReflectServers holding some 
    sessions derived from StorageReflectSession and some 
    derived directly from AbstractReflectSession will now 
    work without crashing.
  o Removed GetDataIORef() and GetGatewayRef(), and changed
    GetDataIO() and GetGateway() to return references to Ref 
    objects instead of pointers to objects. 
  o AbstractReflectSession::CreateDataIO() now takes a 
    (const SocketRef &) argument instead of an int, and now 
    returns a DataIORef instead of a (DataIO *)
  o AbstractReflectSession::CreateGateway() now returns an 
    AbstractMessageIOGatewayRef instead of a 
    (AbstractMessageIOGateway *)
  o ReflectSessionFactory::CreateSession() now returns an 
    AbstractReflectSessionRef instead of a (AbstractReflectSession *)
  o StorageReflectSession::GetNewDataNode() now returns a
    DataNodeRef instead of a (DataNode *).  This way any
    chance of a memory leak is avoided.
  o StorageReflectSession::ReleaseDataNode() has been
    removed since it is no longer necessary.
  o RefCountable's copy constructor no longer copies the
    _manager pointer, since items allocated in one ObjectPool
    can no longer be freed by a different ObjectPool.
  o MessageTransceiverThread::CreateSupervisorSession() now
    returns a ThreadSupervisorSessionRef instead of a 
    (ThreadSupervisorSession *)
  o MessageTransceiverThread::CreateDefaultWorkerSession()
    now returns a ThreadWorkerSessionRef instead of a
    (AbstractReflectSession *)
  o MessageTransceiverThread::CreateDefaultSessionFactory()
    now returns a ThreadWorkerSessionFactoryRef() instead of
    a (ReflectSessionFactory *).
  o ThreadWorkerSessionFactory::CreateThreadWorkerSession()
    now returns a ThreadWorkerSessionRef instead of a
    (AbstractReflectSessionRef *).
  o The MessageTransceiverThread::AddNew*Session() family
    of methods now take a (const ThreadWorkerSessionRef &) 
    argument instead of (const AbstractReflectSessionRef &).
  o The MessageTransceiverThread::PutAcceptFactory() family
    of methods now take a ThreadWorkerSessionFactoryRef
    argument instead of a ReflectSessionFactory.
  o MessageTransceiverThread::CreateReflectServer() now 
    returns a ReflectServerRef instead of a (ReflectServer *).
  o The ReflectServer class now derives from RefCountable
    and has an associated ReflectServerRef typedef.
  o Removed the SetOkayToClose*() methods from the 
    MessageTransceiverThread class, as they are no longer
    necessary.
  * BecomeDaemonProcess() now calls ExitWithoutCleanup()
    instead of exit(), to avoid crashing the parent process
    in the globals-cleanup phase (since the CompleteSetupSystem
    object destructor never gets a chance to run).
  * Replaced all calls to exit() with calls to 
    ExitWithoutCleanup().
  * Tweaked FileDescriptorDataIO to compile correctly on
    64-bit systems.
  * Fixed typedefs of int32/uint32 for the PPC64 platform.
  * Fixed typedef of muscle_socklen_t on PPC64
  * ZipFileUtilityFunctions.cpp was calling newnothrow to
    allocate an array.  Changed it to call newnothrow_array
    instead.
  * RefCount::SetFromGeneric() would return B_NO_ERROR if
    you tried to call SetFromGeneric(NullRef()), but it
    wouldn't actually change the state of the Ref that
    you called it on.  It now sets the state to NULL in
    that case.
  * AtomicCounter.h now uses the public QAtomicInt API
    when compiled with Qt 4.4.0 or higher.  (When compiling
    with Qt 4.0.0 through 4.3.x, it will still use the old 
    private atomic API)
  * Applied some tweaks to MuscleSupport.h for better
    MacOS/X Leopard compatibility.
  * Tweaked SharedMemory.h to compile on MacOS/X Leopard.

v3.40 Released 9/6/2007
  - Added experimental IPv6 support.  To use MUSCLE with
    IPv6, compile your code with the -DMUSCLE_USE_IPV6
    flag.  The new typedef ip_address will then be compiled 
    as a 128-bit datatype (the new ip_address class) instead
    of being typedef'd to uint32.
  - Added a new PacketTunnelIOGateway class that is useful
    for "tunneling" arbitrarily large Messages over a
    packet-based protocol with a smaller maximum packet
    size (e.g. UDP).  The PacketTunnelIOGateway class
    will packetize large Messages and reconstruct them
    from the fragments at the other end.
  - Added SetAutoReconnectDelay() and GetAutoReconnectDelay()
    methods to the AbstractReflectSession class.  You can use
    these to easily configure your AbstractReflectSession to
    automatically reconnect itself after its connection to
    the server has been broken.
  - Added a new, optional (autoReconnectDelay) to all the
    AddNewConnectSession() methods in MessageTransceiverThread,
    QMessageTransceiverTherad, ServerComponent, and
    ReflectServer.  If specified, this argument will cause
    SetAutoReconnectDelay() to be called on the new session. 
  - Added a new PacketizedDataIO class that can be used
    to "wrap" a streaming DataIO class (e.g. 
    TCPSocketDataIO) and make it act more like a 
    packet-style DataIO class (e.g. UDPSocketDataIO).
  - Accept() now has an optional second argument, which
    will return the IP address of the interface that
    a connection was accepted on.
  - Added a new IPAddressAndPort class which is handy
    for encapsulating an IP address and port number 
    together in the same object.
  - PutAcceptFactory() and RemoveAcceptFactory() now
    accept optional local interface IP address arguments
    so that you can specify that connections to the
    server should only be accepted on a certain 
    interface, if that's what you want.
  - PutAcceptFactory() now accepts an optional (retPort)
    argument which you can use to find out which port
    the factory was installed on.
  - PutAcceptFactory() now puts its connection-accepting
    socket into non-blocking mode so that the server
    can't ever block inside Accept().
  - Added a GetLocalInterface() method to the
    ReflectSessionFactory class so you can see which
    interface(s) that factory is associated with.
  - Added some more convenience methods to the Hashtable 
    class: versions of GetNextKey(), PeekNextKey(), 
    GetNextValue(), and PeekNextValue() that take
    a pointer-reference as their sole argument.
  - ReflectSessionFactory objects are now auto-assigned
    a globally unique ID number when they are created.
    This number can be accessed by calling
    ReflectSessionFactory::GetFactoryID().
  - Added a simple portscan utility (called "portscan")
    to the tests folder.
  - Added a GetChildProcessID() method to the
    ChildProcessDataIO class, which returns the child
    process's process ID (pid).
  - Added a ByteBufferDataIO class that lets you read/write
    ByteBuffer objects using the DataIO interface (as if
    they were files).
  - Added GetFirstFieldNameString() and GetLastFieldNameString() 
    convenience methods to the Message class, so that
    you don't need to set up a MessageFieldNameIterator
    just to get a single field out of the Message.
  - Added a GetSourceOfLastReadPacket() method to the 
    UDPSocketDataIO class, so that you can find out after a 
    Read() call where the data you just read came from.
  - Added a SetSendDestination() method to the
    UDPSocketDataIO class, so that you can have Write()
    call sendto() instead of send() if you prefer.
  - Added a GetSendDestination() method to the 
    UDPSocketDataIO class.
  - Added a testpacketio test to the tests folder, to
    unit-test the PacketizedDataIO class.
  - Added a testpackettunnel test to the tests folder,
    to unit-test the PacketTunnelIOGateway class.
  - Added a NestCount convenience class to the util
    folder.  This simple class handles some of the
    drudge work associated with tracking recursion
    levels of recursive function calls.
  - Added a Reposition() method to the Hashtable class
    that can be used to manually update the position
    of an auto-sorted-by-value entry that has been
    modified in-place.
  - Added MoveToTable() and CopyToTable() convenience
    methods to the Hashtable class.
  - Made some minor optimizations to the auto-sort-by-value
    code in the Hashtable class.
  o Removed the MemoryBufferDataIO class, since it
    was not very useful or well designed. 
  o Changed the MessageTransceiverThread class's
    GetNextEventFromInternalThread() method so that
    it passes back the ReflectSessionFactory's ID
    (as a uint32) instead of its port number (as a
    uint16).  This was done because port numbers
    are no longer unique identifiers for session
    factories.
  o Changed the ReflectSessionFactory::CreateSession()
    method to take different arguments (note that this
    will break old code that defined its own
    ReflectSessionFactory subclasses!  That code will
    need to be updated to use the new arguments)
  o The NetworkInterfaceInfo class's GetName() and
    GetDescription() methods now return references to
    String objects, instead of character pointers.
  o Moved the declaration of Inet_NtoA() from 
    MiscUtilityFunctions.h to NetworkUtilityFunctions.h.
  o Removed the GetLocalIPAddress() function from
    NetworkUtilityFunctions.{cpp,h}, as it is redundant 
    with (and less useful than) the new 
    GetNetworkInterfaceInfos() function.
  o Removed the GetPort() method from the 
    ReflectSessionFactory class, since factories are
    no longer necessarily associated with exactly
    one port number.
  * The final argument to the CreateAcceptingSocket() 
    function in NetworkUtilityFunctions.h was documented
    incorrectly.  It lets you specify the IP address of 
    a local interface, not a client's IP address.
  * The final argument to the SetPort() function in 
    AcceptSocketsThread.h was documented incorrectly.  
    It lets you specify the IP address of a local interface, 
    not a client's IP address.
  * Fixed a bug in ReflectServer's ReflectSessionFactory
    design that caused muscled not to work correctly if 
    you told it to listen to more than one port at once.
  * Added an #ifdef to NetworkUtilityFunctions.cpp so
    that it will compile cleanly on BeOS/R5.0.3
  * HashtableIterator::GetValue() was returning a const
    reference.  Changed it to return a non-const reference,
    since there's no reason why you shouldn't be able to
    modify the returned object.
  * Fixed a bug where calling PutAcceptFactory() with
    the port argument set to zero would cause all already
    attached accept-factories to be removed.
  * Fixed a minor bug in the ReflectServer event loop,
    where the fd_sets would be inspected after select()
    returned -1/EINTR.  This could cause spurious
    (albeit generally harmless) read-ready or 
    write-ready events to be detected.
  * The assignment operator, equality operator, 
    ContainsValue(), and the batch Put() and Remove()
    methods in the Hashtable class now specify the
    HTIT_FLAG_NOREGISTER flag in their HashtableIterator
    objects, for better thread safety.

v3.34 Released 7/12/2007
  - Optimized CreateConnectedSocketPair() by having it
    use the UNIX socketpair(AF_UNIX) function on systems 
    that support that call.
  o Removed the optional (useNagles) argument from the 
    CreateConnectedSocketPair() function, since there
    is little or no point in using Nagles algorithm
    for sockets within the same process.  (if you
    really needed it for some reason, you could still 
    call SetSocketNaglesAlgorithmEnabled() manually on 
    the resulting sockets afterwards)
  o test/cvscopy.cpp is now test/svncopy.cpp, since I
    don't use CVS anymore.
  * Thread::WaitForNextMessageAux() wasn't handling file
    descriptors properly when called with a wakeupTime
    less than or equal to the current time.  Fixed.
  o Added a testpulsenode.cpp file to the tests folder, to
    test the reliability and scalability of the PulseNode 
    timed-event-callback implementation.
  * Fixed some valgrind hits in NetworkUtilityFunctions.cpp
    by having the code check the sin_family of sockaddr
    structs before reading any IPv4-specific fields.    
  * QMuscleSupport.h wouldn't compile under Qt 3.x.  Fixed.
  * Added Mika Lindqvist's patches to get QMuscleSupport.h 
    to compile under older versions of Microsoft Visual C++. 
  * The SharedUsageLimitProxyMemoryAllocator class was not
    always freeing all of the cached memory during large free
    operations, which could result in the process-memory-cache 
    getting too large.  Fixed.
  * Fixed a bug in the PulseNode class's linked list code
    that could cause PulseChildren to not have their Pulse()
    methods called at the proper times.
  * Merged in Bryan Varner's patch to the MessageTransceiverThread
    Java class so that spurious connect-succeeded tags are no longer 
    sent by the I/O thread to the main thread.

v3.33 Released 6/6/2007
  - Added a MultiDataIO class, for convenient writing of 
    mirrored files, etc.
  - Added a qtsupport/QMuscleSupport.h header file to 
    contain Qt-specific utility/helper code.  Currently
    this file contains only a QString specialization of
    the HashFunctor template, to allow QStrings to be
    used as keys in a Hashtable.
  * SetupSystem.cpp builds again under BeOS (worked around
    BeOS's non-standard gmtime_r() call)
  * Merged in Lior Okman's patch to the Java client code
    to fix a bug where partially received Messages might
    get dropped, causing a TCP disconnect.
  * Added a loop around the Unix implementation of 
    SharedMemory::AdjustSemaphore()'s call to semop(),
    so that if semop returns EINTR, the call is retried.

v3.32 Released 5/2/2007
  - Added a new class, SharedFilterSessionFactory, which looks
    at the contents of a shared memory region to decide which
    client IP address(es) to allow to connect to the server.
  - Added a IsIPAddress(const char *) convenience method
    to NetworkUtilityFunctions.{cpp,h}.  This method returns true
    iff its argument is a string representing an IP address
    in human-readable ASCII format.
  - Added a new function GetNetworkInterfaceInfos() to
    NetworkUtilityFunctions.{cpp,h}.  This function returns
    a list of NetworkInterfaceInfo objects describing the
    various network interfaces currently available on the
    host machine.
  - test/testnetutil.cpp Now tests GetNetworkInterfaceInfos()
    by calling it and printing out the results. 
  - Added a new argument (emitEndMessageBatchIfNecessary)
    to the QMessageTransceiverHandler::Reset() and 
    QMessageTransceiverThread::UnregisterHandler() methods, so
    that if these methods are called while in the middle of a 
    receiving-Messages batch, the un-registering of the handler
    will no longer cause an imbalance between the number of
    BeginMessageBatch() and EndMessageBatch() signals that
    get emitted by the handler.  (You can override this behavior
    by passing in false for the new argument)
  - The muscle/java/build.xml file now builds JavaDocs too.
  o AbstractReflectSession::GetHostName() now returns a 
    (const String &) instead of a (const char *).
  * Fixed a bug in SharedMemory::DeleteArea() that was
    preventing the shared memory area's semaphore from 
    being deleted.
  * Rewrote the linked-list handling code in the
    QMessageTransceiverThread class to use a doubly-linked-list.
    This fixes a bug where the previous singly-linked-list
    would occasionally not get updated properly, resulting
    in the failure to emit EndMessageBatch signals in some
    circumstances.
  * The GlobalMemoryAllocator class now calls AboutToFree()
    if AboutToAllocate() succeeded but malloc() or realloc()
    failed.  That way AboutToFree() can undo AboutToAllocate()'s 
    side effects in the usual fashion.
  * The SharedUsageLimitProxyMemoryAllocator class would 
    deduct a buffer's memory size from the tally twice in 
    the event of a memory failure.  Fixed.
  * The SharedUsageLimitProxyMemoryAllocator class now detects
    when a program tries to reduce its memory usage counter to
    less than zero, and clamps the counter to zero instead of
    letting it wrap around to the 4 gigabyte range.
  * The GlobalMemoryAllocator class now calls SetAllocationHasFailed()
    on the MemoryAllocator object only if the second try to
    allocate memory has also failed.  That way, if the first try
    fails, but the MemoryAllocator's AllocationFailed() method
    is able to free up some space to make the second try succeed,
    program operation can proceed without any further disruption.
  * ProxyMemoryAllocator::AllocationFailed() no longer calls
    SetAllocationHasFailed(true) on its slave allocator.
    That call is to be made solely by 
    ProxyMemoryAllocator::SetAllocationHasFailed(), instead.
  * AutoCleanupProxyMemoryAllocator::AllocationFailed() now
    calls up to its parent class as well as doing its regular
    OutOfMemory() callbacks.
  * Cleaned up the JavaDoc comments so that they now build
    without any warnings from the javadoc utility.
  * The POSIX implementation of GetCurrentTime64() wasn't 
    handling Daylight Savings Time properly, which meant its 
    result would be off by an hour for part of the year.  Fixed.
  * Changed some calls to gmtime() and localtime() to gmtime_r()
    and localtime_r() respectively, to make them thread-safe.

v3.31 Released 3/14/2007
  - The AtomicCounter API is now aware of Qt 4's atomic
    counter API, and will use that as its implementation in
    Qt-enabled programs compiled on systems where MUSCLE's
    own inline-assembly support isn't available.
  - hexterm will now send ASCII bytes if you prefix them
    with a slash (e.g. "/0 /1 /2" sends 0x30, 0x31, 0x32)
  - Added a Hashtable::IndexOfValue() function that lets you
    find the index of the first (or last) value of a given
    type in a Hashtable.  (with O(N) search time)
  - Added implementations of the GetByteBufferFromPool() and
    GetMessageFromPool() functions that take a user-specified
    ObjectPool instead of using a default object pool.
  - Added support for a new compiler flag, MUSCLE_64_BIT_PLATFORM,
    which can be defined in your Makefile if you are on a 64-bit
    platform that isn't autodetected inside of MuscleSupport.
  - Added INT32_FORMAT_SPEC and UINT32_FORMAT_SPEC macros so
    that printf() statements can be made less architecture-specific.
  - Added a section  to the test/testtypdefs.cpp test that checks
    to make sure the *_FORMAT_SPEC macros are working correctly on
    the current platform.
  - DataNode::GetChildIterator() now takes an optional flags parameter 
    that is passed on to the HashtableIterator constructor.
  - Added a DataNode::HasChildren() convenience method.
  o Made the String class's destructor inline.
  * SetupSystem.cpp wouldn't compile on 64-bit systems when
    using Mutexes to implement atomic operations.  Fixed.
  * Merged in Lior Okman's patch to the Java client code that 
    sets the socket's send and receive buffers to 128KB.
  * Merged in Lior Okman's patch to the Java client code to
    fix an occasional busy-loop that could occur when
    receiving very large (>400KB) Message objects.
  * Merged in Nathan Whitehorn's patch to the FreeBSD
    #ifdef's in NetworkUtilityFunctions.cpp.
  * Fixed a bug in MemMem() that where an incorrect return 
    value would be returned when both buffers were the same size.
  * Fixed a bug in RawQueryFilter::SetFromArchive() that could 
    cause a crash.
  * Some of muscle's text output would be wrong on 64-bit
    platforms.  Fixed by changing all printf()'s to use the new
    INT32_FORMAT_SPEC and UINT32_FORMAT_SPEC macros when appropriate.
  * Fixed a bug in the Makefiles so that g++ now compiles all code
    with all warnings enabled (except the multi-char constants warning).
  * Went through the test files and fixed the minor problems that
    were causing them to generate compiler warnings with -Wall enabled.
  * hexterm now prints out an error message when it aborts due to
    an invalid return code from Read() or Write().

v3.30 Released 1/16/2007
  ***NOTE*** In this release, the byte-swapping functions for
  floating point and double-precision floating point operations
  have been renamed.  If your code handles floating-point byte
  swapping itself, you will need to update your code before it
  will compile.  See the FLOAT_TROUBLE and DOUBLE_TROUBLE comments
  in support/MuscleSupport.h for details about this issue.
  - Added a QMessageTransceiverHandler helper class to 
    QMessageTransceiverThread.{cpp,h}.  This class handles the
    multiplexing and demultiplexing of multiple session objects inside
    a single QMessageTransceiverThread object, so that Qt-based programs
    that use a N:1 session-to-thread model will be easier to write 
    and maintain.
  - Added a QMessageTransceiverThreadPool helper class to
    QMessageTransceiverThread.{cpp,h}.  This class manages the automatic
    creation of QMessageTransceiverThreads when QMessageTransceiverHandlers
    are set up, so that an N:1 session-to-thread model can be implemented
    automatically in Qt-based programs.
  - Rewrote hexterm's output routine to be more useful; it now outputs
    both ASCII and hex data, in a format similar to that used by od.
  - Added chatclient.cpp to the tests folder.  chatclient.cpp is a
    simple command-line BeShare compatible chat client (previously
    distributed separately as "Clyde")
  - Added a minichatclient.c to the tests folder.  minichatclient.c
    is a C-only implementation of chatclient.cpp, just to show how
    it can be done using only the MiniMessage and MiniMessageGateway APIs.
  - Added a MemMem() function to MiscUtilityFunctions.{cpp,h}.  MemMem()
    is similar to strstr(), except that instead of operating on 
    NUL-terminated strings, it operates on binary data. 
  - Rewrote the PulseNode class to be more efficient when many children
    are present -- PulseNode now stores its children in ordered linked 
    lists rather than in a Hashtable, and it no longer needs to iterate 
    over all children in order to recalculate the next event time.
  - Merged in Lior Okman's enhancement to the Java API:
    StringBuffer is now used in toString() methods, instead of 
    concatenating strings directly.
  - Merged in Lior Okman's enhancement to the Java API:
    Faster ByteBuffer operations are now used to fill in arrays, 
    instead of looping over the arrays and manually setting the values.
  - Merged in Lior Okman's enhancement to the Java API:
    Use List instead of Vector and HashMap instead of HashTable.  This is
    to lose the extra unneeded synchronization point that exists in these
    old and deprecated (as of Java 1.2) classes.  Since ByteBuffer requires 
    at least JDK 1.4 anyway, there is no need to use the older API.
  - Merged in Lior Okman's enhancement to the Java API:
    Use Iterator instead of Enumeration - same reason as above.
    Note that this change will break compatibility with old Java
    code that calls Message.fieldNames() -- it will need to be
    updated to use an Iterator instead of an Enumeration.
  - Merged in Lior Okman's enhancement to the Java API:
    Changed the implementation of Queue.removeAllElements() to a 
    more efficient implementation.
  - Merged in Lior Okman's enhancement to the Java API:
    Modified the ThreadPool to use a ThreadGroup and provide thread names.
    This makes the class more profiler-friendly.
  - Merged in Lior Okman's enhancement to the Java API:
    Message.flatten() is faster now, because it doesn't call 
    flattenedSize() as much anymore.
  - Merged in Lior Okman's patch that adds a setOutgoingEncoding()
    method to the Java IOGateway classes, so that you can change
    message encodings on the fly.
  - Made the IOGateway _outgoingEncoding variable private:
    use setOutgoingEncoding() and getOutgoingEncoding() to access it.
  - Merged in Nathan Whitehorn's patch to make FinalizeAsyncConnect() 
    work properly under FreeBSD 7.
  - Merged in Nathan Whitehorn's patch to fix a bug in SSLSocketDataIO
    (previously, it could sometimes error out if the message length
    exceeded the network's MTU)
  - Rewrote the B_SWAP_* macros as C-compatible inline functions
    (previously they called the muscleSwapBytes() template function,
    which made them unusable in C programs)
  - Added the new replacement floating-point byte-swap API to
    support/MuscleSupport.h, including the following new functions:
      B_HOST_TO_BENDIAN_IFLOAT    B_BENDIAN_TO_HOST_IFLOAT
      B_HOST_TO_LENDIAN_IFLOAT    B_LENDIAN_TO_HOST_IFLOAT
      B_HOST_TO_BENDIAN_IDOUBLE   B_BENDIAN_TO_HOST_IDOUBLE
      B_HOST_TO_LENDIAN_IDOUBLE   B_LENDIAN_TO_HOST_IDOUBLE
  - Added a -DMUSCLE_AVOID_INLINE_ASSEMBLY flag that you can set if
    you want to avoid the use of inline assembly for some reason.
  - Changed the ConvertFromNetworkByteOrder() and ConvertToNetworkByteOrder()
    private virtual methods in the Message::PrimitiveDataTypeArray private 
    class by changing them to operate on N items at once, instead of having
    to be called repeatedly for each item in an array.
  - PointerDataArray::ConvertFromNetworkByteOrder() and 
    ConvertToNetworkByteOrder() now cause an assertion failure if called 
    (because they should never be called: pointers aren't serializable)
  - Added a set of common comparison functions (Int8CompareFunc,
    Int16CompareFunc, Int32CompareFunc, Uint8CompareFunc, etc) 
    to MuscleSupport.h because I was tired of reimplementing them 
    separately every time I needed to sort a Queue or a Hashtable.
  - support/MuscleSupport.h now defines a new preprocessor constant,
    SELECT_ON_FILE_DESCRIPTORS_NOT_AVAILABLE, when compiled on an OS
    that doesn't know how to select on file descriptor (e.g. stdin).
    Currently that includes Win32 and BeOS.
  o Removed the GetChildren() and GetPulseChildrenIterator() methods
    from the PulseNode class, since they are no longer applicable.
  o Separated the single-argument Hashtable and Queue constructors into
    two separate constructors:  a zero-argument default constructor, and
    a single-item constructor tagged "explicit".  That way nonsensical
    conversions (e.g. myHashtable.Put(5)) get caught at compile-time 
    rather than becoming hard-to-discover run-time errors.
  o Rewrote muscleSwapBytes() to use a union instead of pointer-magic.
  o The Java IOGateway classes are once again declared public instead
    of being package-private -- that way you don't have to use the
    MessageIOGatewayFactory class if you don't want to.
  o MakePrettyTypeCodeString() is now implemented as an inline function
    instead of a preprocessor macro.
  * Merged in Lior Okman's fix for the flattenMessage() methods
    in the MessageIOGateway classes, to make them work reliably
    with non-blocking sockets. 
  * Fixed a bug in MessageTransceiverThread.cpp that would cause
    many of the commands sent to the internal thread to be received
    by all of the internal thread's sessions instead of just the
    intended target.
  * Fixed some bugs in testendian.cpp, and made its output prettier
    and more informative.
  * Removed the following functions from MuscleSupport.h:
       B_SWAP_FLOAT               B_SWAP_DOUBLE
       B_HOST_TO_LENDIAN_FLOAT    B_HOST_TO_BENDIAN_FLOAT
       B_HOST_TO_LENDIAN_DOUBLE   B_HOST_TO_BENDIAN_DOUBLE
       B_LENDIAN_TO_HOST_FLOAT    B_BENDIAN_TO_HOST_FLOAT
       B_LENDIAN_TO_HOST_DOUBLE   B_BENDIAN_TO_HOST_DOUBLE
    Because they cannot be made to work reliably on x86-architecture
    chips.  (See the FLOAT_TROUBLE and DOUBLE_TROUBLE comments in 
    support/MuscleSupport.h for details)
  * Message.py's unit test now correctly reads and writes its file
    in binary mode.  Thanks to David Rene for reporting this bug.

v3.24 Released 11/28/2006
  - The MacOS/X implementation of GetRunTime64() is now implemented
    using the CoreServices UpTime() function instead of POSIX times(), 
    which makes it more efficient, allows it to return more accurate
    values, and avoids some potential problems with wrapping.
  - Added GetKey() and GetValue() convenience methods to the 
    HashtableIterator class.
  - Added -- and ++ operators to the HashtableIterator class.
  - Added SetBackwards() and IsBackwards() methods to the
    HashtableIterator class.
  - Added a GetFlags() method to HashtableIterator class.
  - Added a new MessageFieldNameIterator constructor that takes
    a Message object.  This is more efficient than calling 
    msg.GetFieldNameIterator() and requires less typing.
  - Added ++ and -- operators to the MessageFieldNameIterator class.
  - Added a GetFieldName() method to the MessageFieldNameIterator class.
  - Each DataNode object now keeps a running maximum of the IDs in
    the child nodes that are attached to it.  You can access this
    running maximum via the new GetMaxKnownChildIDHint() method.
    This value can be useful when generating a unique name for
    a new child node.
  - Also added a SetMaxKnownChildIDHint() method to the DataNode
    class.  This lets you manually reset the hint if you need to.
  - Updated test/testhashtable.cpp so that it now tests for the 
    HashtableIterator bug described below.
  - The MessageReplaceFunc callback used by CloneDataNodeSubtree()
    now takes a node-path as its first argument, in addition to the
    other arguments it took before.
  - The Python error strings generated by the ConvertMessageToPyObject()
    in PythonUtilityFunctions.cpp are now a bit more informative (they
    contain the problematic field name and/or type code)
  o Reduced the default output-stall timeout from 20 minutes
    to 3 minutes.
  o Removed the () operator from the MessageFieldNameIterator class
    because it was inconsistent with the operators of other iterator
    classes, and rarely (never?) used anyway.
  o Updated the copyright notices to 2007 Meyer Sound Laboratories Inc
    (a.k.a. the new owners of what was Level Control Systems)
  * The output-stall-detector mechanism would not disconnect 
    moribund clients in a timely manner if the server was
    completely idle.  Now it does.
  * Fixed a subtle bug in the HashtableIterator class that could
    cause the iterator to skip past the 2nd item in a traversal
    if the 1st item in the traversal was deleted at the wrong time.
  * Updated the portablereflectclient.cpp and portableplaintextclient.cpp
    example programs to include a hack-around for Win32's inability 
    to select() on stdin.

v3.23 Released 9/15/2006
  - Added Nathan Whitehorn's SSLSocketDataIO class to the dataio
    subfolder.  This class can be used to layer MUSCLE traffic over
    an SSL connection.  Thanks Nathan!  Note that this code requires
    the OpenSSL developer's toolkit to be installed before it will
    compile.
  - Enhanced the ParseArgs() routine to handle spaces intelligently
    (e.g. "x = 5" is now equivalent to declaring a key "x" with value
    "5", not declaring three separate variables named "x", "=", and "5")
  - Added Put() and Remove() methods to the Hashtable class that
    can put or remove the contents of an entire Hashtable at once.
  - Added NybbleizeString() and DenybblizeString() convenience functions
    to the MiscUtilityFunctions API.
  - Added a MUSCLE_USE_QUERYPERFORMANCEHARDWARE compile-time flag that 
    tells MUSCLE to use QueryPerformanceCounter() under Windows instead 
    of timeGetTime().  Specifying this flag improves GetRunTime64()'s 
    accuracy, but QueryPerformanceCounter() is known to have problems on 
    certain PC systems.
  * Fixed the Win32 and POSIX implementations of GetRunTime64() so that
    when the underlying OS clock "wraps" around to zero, it is detected 
    and transparently handled so that the values returned by GetRunTime64()
    continue to increase monotonically.
  * Fixed the vc++/muscle.dsp project file so that things link properly
    again (thanks to Maurizio for help with this)
  * Added several tweaks to compile properly under MS Visual Studio 2005.
  * Made sure the files in the vc++ subfolder have Windows line endings.
  * Fixed a couple of bugs in the String class -- empty strings that
    had extra space preallocated in them could end up with unitialized
    garbage in them.
  * MuscleSupport.h now #defines WIN32 if _MSC_VER is defined.
  * Updated the QMessageTransceiverThread and QAcceptSocketThread
    classes further, so that they compile under Qt4 even when Qt3
    compatibility support is disabled.
  * Fixed a problem under Win32, where GetSystemPath() would return an
    incorrectly formed path when unicode characters were present in the 
    path name.

v3.22 Released 7/5/2006
  - Updated the Mutex, Thread, and QMessageTransceiverThread classes so
    that they are compatible with both Qt3 and Qt4.
  - Added a Python implementation of the zlib/ZLibUtilityFunctions.{cpp,h}
    API.  It is in python/ZLibUtilityFunctions.py
  * Fixed a valgrind hit in the Linux implementation of GetSystemPath()
  * Commented out the buggy-QueryPerformanceCounter() warning under Win32,
    since it usually causes more confusion than enlightenment when it 
    is printed.
  * Changed the custom-event codes in QMessageTransceiverThread.cpp
    and QAcceptSocketsThread.cpp to be in the allowed range for user-codes.
  * Added Lior Okman and Rony Gutherz' patches to re-enable compilation 
    on 64-bit systems, Solaris, MSVC, and Windows 2000.
  * Added Mika Lindqvist's patch to allow use of the newnothrow macro
    under VC++6.
  * Updated the Makefile in the borland subdirectory to compile correctly.

v3.21 Released 5/27/2006
  - Added SYSTEM_PATH_USERHOME, SYSTEM_PATH_DESKTOP, and
    SYSTEM_PATH_DOCUMENTS, and SYSTEM_PATH_ROOT to the list 
    of directories returnable by GetSystemPath().
  - GetHostByName() now requires a second argument, (expandLocalhost), 
    which determines whether 127.0.0.1 should be returned verbatim, or 
    expanded out to the primary local IP address.
  - Added an (expandLocalhost) argument to the various AddNewConnectSession()
    methods that take a string for a hostname argument.
  - Added an (expandLocalhost) argument to the GetPeerIPAddress() function.
  - Added a RemoveEscapeChars() utility function to StringMatcher.{cpp,h}
  - Rewrote GetLocalIPAddress() to use the if_nameindex() API if it
    is available.  If not, it will fall back to the old method of using
    gethostname().
  - StorageReflectSession::SaveNodeTreeToMessage() and 
    StorageReflectSession::RestoreNodeTreeFromMessage() now both take
    an optional (maxDepth) argument which can be used to specify the
    maximum depth of the node-subtree to be saved or restored. 
  - The PR_COMMAND_GETDATATREES Message now has an optional PR_NAME_MAXDEPTH
    int32 field:  If specified, the returned data trees will be clipped to
    the specified maximum depth
  - Added a PutAndGet() convenience method to the Hashtable class.
    This method puts a new object into the Hashtable, and returns a pointer
    to the object in the table.

v3.20 Released 3/20/2006
  - Added SetGlobalQueryFilterFactory() and GetGlobalQueryFilterFactory()
    calls, so that it is possible for MUSCLE-based servers to install
    their own custom QueryFilterFactory objects if desired.
  o Moved the DataNode class out into its own file, DataNode.{cpp,h}.
    It is no longer an inner class of the StorageReflectSession class.
  o All QueryFilter::Matches() methods now take a DataNode pointer 
    as their second argument.  None of the built-in QueryFilter subclasses
    use this value, but it is available so that custom QueryFilters can
    use DataNode information in their matching decisions if necessary. 
  o Renamed InstantiateQueryFilter() to CreateQueryFilter(), and
    made it a virtual method in the new QueryFilterFactory class,
    instead of a global function.
  * Added serialization to muscleAlloc()/muscleRealloc()/muscleFree(),
    to avoid potential race conditions in multithreaded programs that 
    have memory-usage-tracking enabled.
  * Fixed a bug in the Java receive code that could cause a 
    parse error and subsequent disconnect if the Message stream
    was uncompressed (DEFAULT_MESSAGE_ENCODING) and a large
    Message was followed by a small one.
  * Fixed a typo in the java/build.xml file.
  * Rewrote MusclePowerPCSwapDouble() and MuscleX86SwapDouble()
    to use unions instead of C-style casting.  Doing it this way
    makes them more readable and avoids errors due to uncontrolled
    interactions with g++'s optimizer.
  * Made the testendian test program a little more robust.
    
v3.11 Released 3/1/2006
  - Added a testsysteminfo.cpp test to the test folder, to test
    the functions in the SystemInfo.{cpp,h} files.
  - Merged in Lior Okman's updates to the muscle Java classes so that
    they now support the new, more efficient java.nio.* interfaces.
    Note that this means that the Java API now requires Java 1.4.0
    or higher; let me know if that is a problem for you.
  - Added zlib/ZipFileUtilityFunctions.{cpp,h}, which contain functions 
    that create a .zip file from a MUSCLE Message, and vice versa.
    Also added a testzip.cpp program to the test folder to test them.
  - Added a more convenient Inet_NtoA(uint32) function (that returns
    a String) to MiscUtilityFunctions.{cpp,h}
  o Optimized TCPSocketDataIO::FlushOutput() slightly under Linux.
  * Merged in Lior Okman's AMD-64 compatibility patch.
  * Patched NetworkUtilityFunctions.cpp to handle net_length_t 
    properly under *BSD.

v3.10 Released 1/16/2006
  - Added the JCraft JZLib code to the included Java code tree, so that
    the MUSCLE Java code can again be compiled as provided.
  - Added a hashCode() method to the Java com.lcs.muscle.support.Point class.
  - Added NybbleizeData() and DenybbleizeData() convenience functions
    to MiscUtilityFunctions.{cpp,h}.
  - Added GetFirstKey(), GetFirstValue(), GetLastKey(), and GetLastValue()
    utility methods to the Hashtable class.
  - Added a HTIT_FLAG_NOREGISTER flag to the HashtableIterator class
    that (when specified) will prevent the HashtableIterator from registering
    itself with the Hashtable.  This option allows you to do a 100% 
    thread-safe Hashtable iteration, at the expense of requiring you to 
    guarantee that the Hashtable won't be modified during the traversal.
  - Added a HasItems() convenience method to the Queue and Hashtable classes.
    This method returns true iff there is at least one item present in
    the object (i.e. it is the logical negation of the IsEmpty() method)
  - Added a HasNames() convenience method to the Message class.  This method
    returns true if the Message contains any fields.
  o Removed the Flattenable::CopyToImplementation() methods since they were
    redundant.  Instead, CopyTo() just calls CopyFromImplementation() with
    the arguments reversed.
  o Replaced the boolean (backwards) argument for HashtableIterators with a
    uint32 (flags) argument.  Currently supported flags are 
    HTIT_FLAG_BACKWARDS (same as backwards=true in older versions) and
    the new HTIT_FLAG_NOREGISTER (see above for details)
  o Inlined some trivial one-liner methods in the Message class, for efficiency.
  * Merged in Eli "Scanty" Dayan's portability fixes so that the
    code again compiles properly under Solaris.  Thanks Scanty!
  * const methods in the Message class are now properly thread-safe 
    (provided the Message object isn't altered by any other threads 
    during their execution), thanks to the use of the 
    HTIT_FLAG_NOREGISTER flag.
  * The math used in the MUSCLE_POWERPC_TIMEBASE_HZ implementation of
    GetRunTime64() would overflow after a week or two of uptime,
    causing GetRunTime64() to return incorrect results.  Fixed.
  * PythonUtilityFunctions.cpp now compiles correctly under MacOS/X Tiger.
  * Tweaked MuscleSupport.h so that MacOS/X will properly use the 
    x86 assembly language functions when running on an Intel-based system.

v3.03 Released 10/10/2005
  - Added a GetLocalIPAddress() function to NetworkUtilityFunctions.{cpp,h}.
    This function returns the IP address(es) of the machine it is running on.
  - Refactored the ThreadWorkerSessionFactory::CreateSession() method out 
    into two methods:  CreateSession() and CreateThreadWorkerSession().  That 
    way subclasses can override CreateThreadWorkerSession() but still take 
    advantage of the session-accepted-notification functionality present 
    in CreateSession().
  - MessageTransceiverThread now identifies sessions via their root node
    path instead of just their session ID. (e.g. "/192.168.0.5/17", not "17")
  - Added David Grossman's -DMUSCLE_PREFER_QT_OVER_WIN32 patch, so that you
    can choose at compile time whether Muscle should prefer to use Win32 or 
    Qt APIs for its threading/synchronization mechanisms.
  - Added the 'cvscopy' utility program to the test folder.
  * GetPeerIPAddress() and GetHostByName() now call GetLocalIPAddress() if
    necessary to determine the local IP address, rather than returning
    127.0.0.1.
  * GetSystemPath(SYSTEM_PATH_EXECUTABLE) would break under MacOS/X if
    the executable path contained any non-ASCII characters.  Fixed.
  * GetSystemPath() was broken under Win32 if Unicode support was
    enabled.  Fixed.
  * hexterm now compiles properly under MacOS/X.

v3.02 Released 9/10/2005
  - The second argument to Hashtable::GetOrPut() is now optional.
  - Merged in Lior Okman's changes to the Java client API:  these
    included several bug fixes and the added ability to send
    compressed Messages.  (If you have JZLib in your class path,
    you can receive compressed Messages also)
  - Added Lior's build.xml file for ant-based compilation and
    JAR-packaging of the muscle java API (into the java folder)
  - Added FailoverDataIO.{cpp,h} to the support folder.  FailoverDataIO
    is a class that supports automatic failover across multiple redundant
    DataIO streams.
  - Connect() now takes an optional timeout argument, for people
    who are too impatient to wait for the operating system's standard
    TCP connect timeout period to elapse.
  - The ParseFile() function in MiscUtilityFunctions.{cpp,h} now supports 
    hierarchical sub-sections (delimited in the text file with "begin foo" 
    and "end" tag lines).
  - Added testparsefile.cpp to the test folder.
  o Moved the implementations of Inet_AtoN(), Inet_NtoA(), 
    SetLocalHostIPOverride() and GetLocalHostIPOverride() from
    NetworkUtilityFunctions.cpp to SetupSystem.cpp, so that projects
    can include MiscUtilityFunctions.cpp without having to also
    include NetworkUtilityFunctions.cpp
  o Removed the MUSCLE_USE_CLONE support from the Thread class, since it
    didn't work properly anyway.
  * The Win32 implementation of the Thread class would leak a thread handle
    each time the internal Thread terminated.  Thanks to Eivind Midtgård 
    and Raymond Dahlberg for providing the fix!

v3.01 Released 8/13/2005
  - Added a "shared" parameter to the BindUDPSocket() function,
    to support the simultaneous reception of broadcast UDP packets 
    by multiple processes on a single computer.
  - Updated the included zlib distribution to v1.2.3
  - Updated the hexterm app to handle UDP packet I/O (in addition
    to the TCP stream and serial device data I/O it could do before)
  - Added equality (==) and inequality (!=) operators to the Hashtable class.
  * GetSystemPath(SYSTEM_PATH_EXECUTABLE) now returns the proper
    path under Linux (it uses the /proc filesystem to figure it out)
  * ChildProcessDataIO now uses the constants found in sys/ttydefaults.h
    to fill in the termios struct, instead of using hard coded magic numbers.

v3.00 Released 7/12/2005
  NOTE:  THIS RELEASE BREAKS SOURCE CODE COMPATIBILITY WITH PREVIOUS
  RELEASES OF THE MUSCLE API.  IF YOU HAVE CODE THAT WAS WRITTEN FOR
  PREVIOUS VERSIONS OF  MUSCLE, YOU WILL NEED TO MODIFY IT SOMEWHAT 
  IN ORDER FOR IT TO COMPILE AND RUN PROPERLY.  SEE THE TWO ITEMS 
  MARKED WITH (o) BELOW FOR DETAILS.
  - Added Matt Emson's client API for Delphi, in the "delphi"
    subdirectory.  Thanks, Matt!
  - Updated the included zlib distribution to v1.2.2.
  - Added StoreTraceValue(), TCHECKPOINT(), SetTraceValuesLocation(),
    and associated functions to MuscleSupport.h.  These functions can 
    be useful in tracking down where code is executing at when a 
    debugger isn't available.
  - Added a maxDepth argument to the LogStackTrace() call.
  - Added a PrintStackTrace() function to syslog/SysLog.{cpp,h}.
    This is similar to LogStackTrace(), but the stack trace
    goes directly to stdout instead of going to the log facility.
  - Added a "win32client" test/example app to the test folder.
    This app test/demos the Win32MessageTransceiverThread class.
    A VC++ project file (win32client.vcproj) is also included.
  - Added a SetSignalHandlingEnabled() method to the ReflectServer
    class, to allow servers to exit cleanly when an interrupt
    signal is received.
  - muscled now accepts an optional "catchsignals" argument that
    enables handling of interrupt signals (Control-C) to initiate
    a controlled shutdown.
  - muscleMax() and muscleMin() can now take up to five arguments,
    for convenience.
  - If you define the compiler constant MUSCLE_ENABLE_MEMORY_PARANOIA
    to an integer value (and also define MUSCLE_ENABLE_MEMORY_TRACKING), 
    then the muscle memory allocator/deallocator code will add that many
    guard values to the front and end of all dynamically allocated 
    buffers in order to detect bad memory writes.  The guard values will 
    be checked whenever the buffers are freed or resized, to make sure
    they haven't been overwritten, and it will also fill all allocated
    and freed buffers with special garbage bytes (0x55 and 0x66), 
    so that it will be more obvious when freed or uninitialized
    memory is read.  This slows down execution a bit and uses up 
    extra memory, so it should only be enabled while debugging.
  - Added a MemoryParanoiaCheckBuffer() function to 
    GlobalMemoryAllocator.{cpp,h}.  Call this function to manually
    validate that an allocated memory buffer hasn't been corrupted.
  - All AbstractObjectRecycler objects (i.e. all ObjectPools)
    now register themselves in a global linked list, so that
    they can be iterated over.
  - Added the function GlobalFlushAllCachedObjects() to the
    AbstractObjectRecycler class.
  - Added a FlushCachedObjects() virtual method  to the
    AbstractObjectRecycler class.  This method is implemented
    in the ObjectPool subclasses to call Drain().
  - The CompleteSetupSystem destructor now calls
    AbstractObjectRecycler::GlobalFlushAllCachedObjects(), so
    that all the ObjectPools get flushed before any static objects
    start getting destroyed.  This helps avoid dangling pointer
    problems caused by the undefined ordering of static object
    destructor calls.
  - Added GetCount() and SetCount() methods to the AtomicCounter 
    class, since it's occasionally necessary (albeit discouraged) 
    to get or set the counter's value explicitly.
  - Added IsRefPrivate() and EnsureRefIsPrivate() methods to
    the Ref class to help facilitate Copy-on-Write semantics.
  - Added a FlushInput() method to the PlainTextMessageIOGateway class.
  - Added a BUILDOPTIONS.txt file to the muscle folder, to document
    the various compile-time flags that muscle uses.
  - Added WriteFully() and ReadFully() convenience methods to
    the DataIO class.  These methods call Write() or Read()
    in a loop as necessary to guarantee that the whole buffer
    get written.
  - Added new convenience methods FlattenToByteBuffer(),
    UnflattenFromByteBuffer(), FlattenToDataIO() and 
    UnflattenFromDataIO() to the Flattenable class, so that you
    can now Flatten()/Unflatten() to/from ByteBuffers and
    DataIOs with a single call when using blocking I/O.
  - Added a GetLength() convenience function to the Flattenable
    class, for easy determination of a DataIO's length in bytes.
  - Rewrote InflateMessage() and DeflateMessage() so that they
    spend less time holding the global muscle lock.
  o Changed all Ref arguments to be passed by const reference 
    instead of by value.  Note that this change will break most 
    current Muscle-using source code -- your source code will 
    need to be changed to match, in order for the virtual methods 
    to be overridden properly.  To update your code, you should 
    change all function arguments of type BlahRef to (const BlahRef &).
  o Moved the AbstractObjectRecycler pointer out of the Ref class
    and into the RefCountable class, and changed it into an
    AbstractObjectManager pointer.  Removed the recycler
    argument from all Ref class methods.  This makes the
    Ref class a bit simpler and more efficient, but it also
    breaks existing source code.  To update your code, you
    should change all instances of BlahRef(blah, NULL) to 
    BlahRef(blah), and all instances of BlahRef(blah, NULL, false)
    to BlahRef(blah, false).
  o Replaced StorageReflectSession::DrainPools() with
    AbstractObjectRecycler::GlobalFlushAllCachedObjects(),
    which does the same thing but more thoroughly, since
    it flushes all ObjectPools and not just a few of them.
  o Moved a few overly large inline convenience functions into
    SetupSystem.cpp, for faster compilation and smaller binaries.
  o InflateMessage() now guarantees that the inflated Message
    will have the same 'what' code as the passed-in Message
    (the what code of the 'interior' Message is ignored).
  * Added a newnothrow_array #define to MuscleSupport.h and
    changed all the muscle code to use it instead of
    newnothrow when allocating arrays.  This macro works
    the same as new (nothrow) for arrays, except it works
    around a bug in gcc 3.x that could cause crashes on 
    memory failure.
  * ChildProcessDataIO now forces the removal if the SIGHUP
    signal handler in the child process, so that any 
    grandchild processes will be cleaned up when the child
    process is killed.
  * Improved ChildProcessDataIO handling of restricted 
    permissions on the /dev/tty* nodes.
  * Under Win32, if there were no sockets to select() on, select()
    would error out and the server loop would return.  Fixed.
  * Log() and LogTime() could forget to unlock the global
    muscle lock if called re-entrantly.  Fixed.
  * Fixed a nasty bug in the MUSCLE_POWERPC_TIMEBASE_HZ inline
    assembly implementation of GetRunTime64() that would cause 
    GetRunTime64() to very occasionally go into an infinite loop.

v2.65 Released 5/20/2005
  - Optimized the String class by providing overloaded 
    implementations of various common methods that take a 
    (const char *) directly, rather than a (const String &).
    This eliminates much of the need for the compiler to 
    construct and destroy temporary String objects when 
    using string literals.
  - Added StartsWith() and EndsWith() convenience methods
    to the Queue class.
  o Made about a dozen one-liner String methods into into
    inline methods, to reduce CPU overhead in calling them.
  * Fixed a bug in the Windows implementation of 
    ChildProcessDataIO that would cause the child process
    to be killed the first time it generated any text to stdout.
  * Fixed a problem in GetHumanReadableTimeValues() when 
    compiling under Windows with pre-WinXP headers.  Thanks 
    to Mika Lindqvist for helping with this fix.
  * Added an #ifdef for _SOCKLEN_T to NetworkUtilityFunctions.cpp,
    so that net_length_t will be typedef'd properly on systems
    that need it.

v2.64 Released 4/20/2005
  - ConvertMessageItemToPyObject() now handles restoring list 
    objects and dictionary objects.
  - testendian.cpp now does a bit more thorough job of testing
    the correctness of the byte swapping routines
  - Merged in Mika Lindqvist's patch to add inline-assembly 
    implementations of the byte-swapping and atomic counter
    functions for the Win32/Visual C++ build environment.
  - Added Equals(char), EqualsIgnoreCase(char), EndsWith(char),
    EndsWithIgnoreCase(char), StartsWith(char), and
    StartsWithIgnoreCase(char) methods to the String class.
  - Added an optional (maxResults) parameter to 
    ServerComponent::FindMatchingSessions(), and added a
    ServerComponent::FindMatchingSession() convenience method.
  - MuscleSupport.h now looks for a MUSCLE_FD_SETSIZE compiler
    constant; if found, it will use that to force the host's
    FD_SETSIZE to a new value (particularly useful under
    Windows where FD_SETSIZE is a pitiful 64... just add
    -DMUSCLE_FD_SETSIZE=512 to make it more reasonable)
  - Added a SetFromGenericUnchecked() method to the Ref class,
    for fast/unsafe reference-type conversion.  
  - Added testtime.cpp to the test folder, to test MUSCLE's
    time/date handling functions.
  - GetCurrentTime64(), GetHumanReadableTimeValues(), 
    ParseHumanReadableTimeString(), and GetHumanReadableTimeString() 
    now all take a timezone argument that indicates whether the uint64 
    time value arguments are meant to represent local time or UTC.  
    These parameters have default values that are set to preserve 
    the previous behavior, for backward compatibility.
  o Moved QMessageTransceiverThread's event handling code
    out into a virtual separate method, called
    HandleQueuedIncomingEvents().
  o Removed "volatile" keyword from the assembly byte-swapping
    inline function implementations, since it is not necessary
    and impedes optimization.
  * Merged in David Grossman's Visual C++ compatibility changes.
  * Fixed several bugs in the String class where memcpy() was
    being called in situations where memmove() was necessary.

v2.63 Released 2/6/2005
  - muscled now accepts "port=0" as a command line argument.
    This argument will cause muscled to choose an available
    TCP port to listen for incoming messages on.
  - Added a GetHumanReadableTimeValues() function to
    MiscUtilityFunctions.{cpp,h}.  It's similar to 
    GetHumanReadableTimeString(), except the results
    are returned as separate integers rather than as a String.
  - Added an optional "muscleSingleThreadOnly" bool argument to the 
    ThreadSetupSystem and CompleteSetupSystem constructors.  This
    flag lets you globally disable all Mutexes and other 
    MUSCLE thread-safety mechanisms at run time.  Useful if you 
    need to compile your app without the MUSCLE_SINGLE_THREAD_ONLY 
    compiler flag, but know (sometimes) at runtime that you will
    be running the process single-threaded...
  - Added a ChildProcessReadyToRun() hook method to the 
    ChildProcessDataIO class.  This method is called from inside
    the child process (except under Windows, which can't support it).
  - Added a GetSessionSelectSocket() convenience method to the
    AbstractReflectSession class.
  o ChildProcessDataIO now has a separate LaunchChildProcess()
    method, instead of launching the child process from inside
    the ChildProcessDataIO constructor.
  * Merged in Wilson Yeung's update to the C# client code --
    this update fixes an infinite-loop bug and makes flattening
    and unflattening of Message objects more efficient.
  * NetworkUtilityFunctions.cpp once again compiles under BeOS.
  * Incorporated Stephane Petithomme's patch to allow muscle
    to compile correctly under SunOS.
  * Merged in Monni's patches to GetSystemPath() so that it
    handles Windows Unicode paths correctly.
  * Replaced the Win32 implementation of GetCurrentTime64()
    with a more standard (read: accurate) implementation.
  * The Windows implementation of GetHumanReadableTimeValues()
    was not quite accurate.  Fixed.

v2.62 Released 1/1/2005
  - Added a SetUDPSocketBroadcastEnabled() function to the 
    NetworkUtilityFunctions API.
  - Added a broadcastIP constant declaration to NetworkUtilityFunctions.h
  - Updated the "listener" test program to send hex bytes that are 
    entered on stdin, to make outgoing TCP connections as well as 
    accepting incoming ones, and to be able to connect to an 
    RS232 serial port, if desired.  Renamed "listener" to "hexterm"
    to reflect its expanded functionality.
  - Added an AdoptBuffer() method to the ByteBuffer class, so that
    you can populate a ByteBuffer with a pre-existing array of bytes,
    if you are careful about memory-ownership issues..
  - Added a ChildProcessDataIO class, which is useful for spawning
    child processes and communicating with them interactively via 
    their stdin/stdout streams.  Works under POSIX, Windows, OS/X, and BeOS.
  - Added a RemoveANSISequences() function to MiscUtilityFunctions.{cpp,h}.
    This function strips all ANSI escape sequences from a given String.
  - Added a testchildprocess.cpp test to the test folder.  This
    program is used to make sure ChildProcessDataIO works correctly.
  - Added a system/SystemInfo.{cpp,h} support API.  These files contain
    a GetSystemPath() function (for locating various important directories
    on the host system), and a GetOSName() function that returns
    the name of the host operating system.
  o Adopted Jonas Sundström' simplified Makefile for muscled.
  * Updated the dev-c++/muscled.dev file to properly build muscled.exe again.
  * The included Python scripts are updated to raise exceptions using
    proper Exception objects, rather than old-style bare-string exceptions.
  * pythonchat.py now handles exceptions properly.
  * SharedMemory regions are now created with full permissions (0777)
    instead of just permissions for user and group (0770).
  * Worked around a gcc inline-assembly bug in the PowerPC assembly
    implementation of GetRunTime64().  (this bug would cause GetRunTime64()
    to sometimes return the wrong value if the MUSCLE_POWERPC_TIMEBASE_HZ
    compiler constant was defined)
  * Added some BeOS-compatibility tweaks to the RS232DataIO class.
    (I haven't really tested them to see if they work properly though)

v2.61 Released 11/04/2004
  - Added a CPULoadMeter class to the util subfolder.  The CPULoadMeter
    class knows how to monitor the amount of CPU being used on your
    system.  Handy for doing xload style status displays.  Implemented
    for OS/X, Windows, and Linux only.
  - Added Jeff Koftinoff's Win32FileHandleDataIO class to the winsupport
    directory.
  - Added a "testtypedefs" test to the test folder.  You can run this 
    program to check that the MUSCLE typedefs (int8, int16, int32, etc)
    are correctly defined for your build environment.
  - Added SetMaxPoolSize() and GetMaxPoolSize() methods to the 
    ObjectPool class.
  - Added a handy utility named "listener" to the test folder.
    This simple program just listens on a specified port and prints 
    out (in hexadecimal) the bytes it receives from any connecting 
    TCP client.
  - Added PLOCK() and PUNLOCK() macros to Mutex.h, and a new utility
    called deadlockfinder.cpp to the test subfolder.  Together, these 
    are useful for tracking down potential synchronization deadlocks in
    multithreaded programs.  See test/deadlockfinder.cpp for details.
  * Added Peter Vorwerk's Tru64-compatibility patches.
  * Added Julien Torres' AMD64-compatibility patches.
  * Added an #ifdef to Thread.{cpp,h} so that the Thread class will
    compile properly with older (pre 3.2) versions of Qt.
  * Tweaked the code to again compile properly under BeOS/R5/PPC.
  * muscleFree now checks its argument for NULL-ness when memory
    tracking is disabled.

v2.60 Released 9/25/2004
  - Added in the initial implementation of the MiniMessage code.
    MiniMessage is a minimalist C-only implementation of the Message 
    dictionary class, for use with C programs or C++ programs where
    simplicity and low resource usage is more important than flexibility
    and convenience.  See the minimessage subfolder for details.
  - Added a Clear() method to the String class, for more efficient
    resetting of String objects.
  - Added a SetFromString() method to the String class, for more efficient
    copying of String objects.  Changed the copy constructor and 
    assignment operator to call this method instead of SetCstr().
  - Added a constructor to the String class that takes a String and
    a maximum length in characters.
  - Added HashtableIterator constructors that take the Hashtable to
    iterate over as an argument, which is more convenient and efficient
    than calling table.GetIterator()
  - Rewrote the HashtableIterator construction code to be more efficient.  
  - Added a compiler flag MUSCLE_AVOID_ASSERTIONS.  If you specify this
    flag in your Makefile, all MASSERT statements will become no-ops.
  - MuscleSupport.h is now parseable as a C header file (the C++ portions
    of this file will be #ifdef'd out when compiling as C).  The non-C++
    inline functions in this file are now declared as 'static inline'
    to avoid linker problems when compiling C programs.
  o muscled is now compiled with optimizations enabled by default.
    To turn optimization off, compile muscled using 'make debug' instead.
  * Merged in Monni's patch to make the INT64_FORMAT_SPEC, the
    UINT64_FORMAT_SPEC, and the MCRASH_IMPL macros work correctly under
    Visual C++ 6.0.
  * Calling Destroy() more than once on a Python MessageTransceiverThread 
    object would cause an exception to be thrown.  Fixed.

v2.52 Released 8/13/2004
  - Added a GetInternalQThreadPriority() hook to the Qt implementation
    of the Thread class.  This lets you specify the Thread priority
    of MUSCLE Threads launched from Qt programs, if you wish to.
  - Added a GetEmptyString() convenience function to the String class.
    This function returns a read-only reference to an empty string.
  * The Read() and Write() methods of the FileDescriptorDataIO class
    now return the correct values when used in blocking I/O mode.
  * Fixed a syntax error in Tuple::Replace() (thanks to Mika Lindqvist
    for bringing this to my attention).
  * Merged in Mika's patch to Message.cpp that fixes the template code
    so that it will compile without errors under gcc 3.4.1.
  * Rewrote the MuscleX86SwapInt64(), MuscleX86SwapDouble(), 
    MusclePowerPCSwapInt64() and MusclePowerPCSwapDouble() inline
    assembly functions to work around problems with gcc's optimizer.
  * ParseArgs() now properly parses arguments with commas in them.
  * Integrated Wilson Yeung's fix for a race condition in the C# code.

v2.51 Released 6/27/2004
  - Wilson Yeung contributed an alpha version of a C# port of the Java 
    client code (included in the "csharp" subdirectory).  Thanks Wilson!
  - GetRunTime64() can now use the PowerPC time-base register,
    if running on a PowerPC CPU and you have #defined the compiler 
    constant MUSCLE_POWERPC_TIMEBASE_HZ as the proper update rate.
  - Added SetMemoryAllocationStrategy() and GetMemoryAllocationStrategy()
    methods to the ByteBuffer class.  You can call these to specify an
    IMemoryAllocationStrategy object that the ByteBuffer will use to
    allocate and free its buffers, instead of calling muscleAlloc() and
    muscleFree().
  - The PlainTextMessageIOGateway class now has SetFlushPartialIncomingLines()
    and GetFlushPartialIncomingLines() methods, to govern whether "orphan"
    incoming text without a carriage return should be passed to the owner
    immediately, or whether it should be buffered until the carriage return
    is read.
  - Added in Monni's QNX compatibility patches.
  * Calling SetGateway() or SetDataIO() from within a ClientDisconnected()
    callback now does the right thing, instead of just immediately 
    disconnecting the newly installed gateway (or DataIO) object afterwards.

v2.50 Released 6/01/2004
  - If using gcc on a PowerPC or x86 target, inline assembly will be used 
    in the B_SWAP_* byte swapping macros, which is more efficient than the
    traditional muscleSwapBytes() template function.
  * IsRegexToken() now also returns true when passed in any of the
    following characters: =^+${}:-
  * Removed the kludgy workaround from Mutex.h that simulated a recursive
    pthreads Mutex using an int counter, and replaced it with a proper
    PTHREAD_MUTEX_RECURSIVE Mutex.  Note that the new code requires
    a UNIX98 compatible pthreads implementation -- under Linux, you
    may need to add -D_GNU_SOURCE to your Makefile in order to use this
    code.

v2.49 Released 5/07/2004
  - The "daemon" keyword now takes an optional argument specifying
    where the daemon process's stdout and stderr should be redirected
    to.  If no argument is specified, /dev/null will be used by default.
  - Added support in the Thread class for a MUSCLE_USE_CLONE compile flag.
    If specified, this flag tells the Thread class to use Linux's clone()
    system call to create new threads, instead of the pthreads API.  If
    this flag is defined, the method Thread::SetCloneParameters() is
    available to specify the child thread's launch flags and stack size.
  - Added SwapContents() methods to the Message, ByteBuffer, and Ref classes.
  o StorageReflectSession methods SetDataNode(), RemoveDataNodes(), and
    InsertOrderedData() are now virtual.
  o The (createIfNecessary) argument to SpawnDaemonProcess() and
    BecomeDaemonProcess() now defaults to true.
  o ServerComponent::IsAttachedToServer() is now public.
  * ParseArgs() now handles comment # marks inside quotes properly.
  * Fixed a couple of Win32 incompatibilities.  Thanks to Monni
    for reporting these.
  * SysLog.cpp wouldn't compile under BeOS/PPC.  Fixed.
  * QMessageTransceiverThread::event() is now public and not a slot.
  * ByteBuffer::SetNumBytes() wasn't updating number-of-valid-bytes 
    value correctly when called with retainData=true.  Fixed.

v2.48 - Released 3/17/2004
  - Added a GetGroupSize() accessor method to the 
    SharedUsageLimitProxyMemoryAllocator class.
  - Added ParsePort() and ParseConnectArg() convenience methods to the 
    MiscUtilityFunctions.{cpp,h} files.  These functions let you
    easily parse values out of "port" and "hostname:port" arguments.
  - Added an IsCallerInternalThread() method to the Thread class.
    This method returns true iff it's being called from the internal
    Thread itself, or false otherwise.
  - Added GetOwnerSocketSet() and GetInternalSocketSet() methods to
    the Thread class.  These let you customize the blocking behaviour 
    of GetNextReplyFromInternalThread() and WaitForNextMessageFromOwner(),
    respectively.
  - Added a ParseArgs() method to MiscUtilityFunctions.{cpp,h}.
    This method knows how to parse multiple arguments from a line of text.
  o The Thread class now prefers to use the Windows threading API
    over Qt threading when, both are available.
  * Connect() now logs an appropriate error message if a hostname
    lookup fails and logging is enabled.
  * Rewrote LogLineCallback::Log() to be more robust (it now calls 
    vsnprintf() instead of vsprintf() and does proper bounds checking)
  * Fixed a problem with Message.py's parsing of 64-bit Message fields.  
    Thanks to pyCube for reporting this bug!
  * Cleaned up miscellaneous errors in the autodoc header comments.

v2.47 - Released 2/26/2004
  - The muscle code now supports a -DMUSCLE_AVOID_NAMESPACES compile
    flag that will cause all namespacing directives to be commented out.
  * Fixed an off-by-one error in String::SwapContents() that would cause 
    memory corruption if the longer of the two strings contained 7 bytes.
  * The SetFromArchive() methods of the AndOrQueryFilter and 
    the NandNotQueryFilter classes were broken.  Fixed.
  * UDP didn't work in Windows, because sin_family wasn't being set.  Fixed.
  * Fixed a bug that would cause ambiguities in the semantics of the 
    PR_RESULT_DATAITEMS Message, if a subscribed database node was updated 
    and then deleted immediately afterwards.

v2.46 - Released 1/27/2004
  - Added some UDP support:  There is now a UDPSocketDataIO class, and the 
    following new NetworkUtilityFunctions:  CreateUDPSocket(), BindUDPSocket(),
    SetUDPSocketTarget(), SendDataUDP(), and ReceiveDataUDP().
  - Added some advisory timeslicing support to the PulseNode class.  Now
    any PulseNode subclass can find out when its time-slice started, by
    calling GetCycleStartTime(), set a suggested time-slice-limit by calling
    SetSuggestedMaximumTimeSlice(), and check to see if that time limit is up
    by calling IsSuggestedTimeSliceExpired().  These methods can be used 
    to help ensure consistent low latency to all clients.
  - Added a MathSetupSystem class (included in the CompleteSetupSystem class).
    This class disables BorlandC's floating point exceptions, to avoid 
    crashing when a floating point exception occurs.
  - Added callback function arguments to CloneDataNodeSubtree(), to allow
    you to easily customize the Message payload of any nodes that it creates.
  - Added String::SwapContents() and Queue::SwapContents() methods for 
    efficient (O(1)) state swapping between objects of these classes.
  - Added a HandleStandardDaemonArgs() function to MiscUtilityFunctions.
    This function parses command line arguments that are of general use.
  - Added a muscleSgn() convenience template function to MuscleSupport.h.
  o DisconnectSession() now returns a bool indicating whether or not
    the session decided to terminate itself.
  o Moved BecomeDaemonProcess() and SpawnDaemonProcess() from
    NetworkUtilityFunctions.{cpp,h} to MiscUtilityFunctions.{cpp,h}.
  o Rewrote muscledMain() to parse arguments using ParseArgs() and
    HandleStandardDaemonArgs(), rather than by looking at argv directly.
  o Rewrote Thread::InternalThreadEntry() to be cleaner.
  o Rewrote String::Replace() to be much more efficient.  Also, it now returns
    the number of substring replacements done, rather than an error code.
  * Failed asynchronous-connect-attempts instigated by a call to 
    AddNewConnectSession() were not being detected under Windows.  Fixed.
  * Calling AbstractReflectSession::Reconnect() from inside the 
    AbstractReflectSession::ClientConnectionClosed() method now works properly.
  * Calling AddNewSession(ref, int) with an AbstractReflectSession that 
    already had a DataIO object installed would cause the pre-installed 
    DataIO object to be deleted and replaced.  Now the pre-installed 
    DataIO object is retained, instead.
  * SharedMemory::SetArea() with a zero createSize parameter now works 
    correctly under Windows.

v2.45 - Released 11/10/2003
  - Added GetNextKeyAndValue() convenience methods to the Hashtable class.
  - Added an Atoll() function to MiscUtilityFunctions, to complement
    the already included Atoull() function.
  - Added a Pad() convenience method to the String class, for easy
    padding of a string to a given minimum length.
  - Added SetSocketSendBufferSize() and SetSocketReceiveBufferSize()
    functions to the NetworkUtilityFunctions function collection.
  - Added a ConvertReturnValueToMuscleSemantics() function to MuscleSupport.h,
    and modified the various DataIO classes to call this function instead of
    each one reimplementing the conversion-logic separately.
  - Added QString-style Arg() methods to the String class, so that numeric values
    can be inserted into strings in a convenient and relatively safe manner.
  o Moved the PreviousOperationWouldBlock() and PreviousOperationWasInterrupted()
    functions from NetworkUtilityFunctions.h to MuscleSupport.h, since they
    weren't really networking-specific.
  o Moved the %llu's and %lli's into MuscleSupport.h constants 
    INT64_FORMAT_SPEC and UINT64_FORMAT_SPEC, so that they are
    defined correctly for different compilers (some expect %Lu instead).
  * GetRunTime64() now contains a work-around for a bug in Windows'
    QueryPerformanceCounter() function that would cause time to "skip ahead"
    under certain motherboard chipsets.  See system/SetupSystem.cpp for details.
  * Under Windows, GetCurrentTime64() was returning microseconds-since-1601.
    Fixed it to return microseconds-since-1970, as documented.
  * GetCurrentThreadId() was misspelled in Win32Support.h.  Fixed.
  * Renamed the SWAP_* macros to B_SWAP_*, for consistency with the
    naming convention used in the other macros.
  * The FileDescriptorDataIO class now handles EINTR and EWOULDBLOCK
    return values appropriately, instead of erroring out.

v2.44 - Released 09/15/2003
  - The QAcceptSocketsThread and QMessageTransceiverThread constructors
    now take optional parent and name arguments, which are passed on to the
    QObject constructor.
  - The QAcceptSocketsThread and QMessageTransceiverThread destructors
    now call ShutdownInternalThread(), so you no lnoger have to call it 
    yourself if you don't want to.
  - Added a setNotifyOutputQueueDrainedTag() method to MessageTransceiver.java,
    so that the user thread can be notified when the output queue drains. 
    Thanks to Bryan Varner for this code.
  - Added a Replace() method to the Tuple class.
  * Some of the SetFromArchive() calls in MultiQueryFilter and its
    subclasses didn't mark their argument as const.  Fixed.
  * Queue::AddTail(const ItemType *, uint32) was broken.  Fixed.
  * Removed reference to QEvent::MaxUser from the QMessageTransceiverThread
    class, so that it can be compiled against Qt 2.3.
  * Replaced calls to QThread::postEvent() with QApplication::postEvent().

v2.43 - Released 08/19/2003
  - Added an optional (count) argument to String::Append() and
    String::Prepend().
  - Added a DisconnectSession() method to the AbstractReflectSession class.
    Calling this method force-disconnects the session's TCP connection.
  - PR_COMMAND_SETDATA now processes multiple sets to the same node in
    a single Message.
  - Added a (numPreallocSlots) argument to the Queue::EnsureSize() method,
    so you can specify how many extra slots to preallocate in the event
    of an array reallocation.
  - Added SetSignalHandle(), SetSignalValue(), and SetReplyThreadID()
    methods to the Win32MessageTransceiverThread class.
  * Fixed a bug in Hashtable::Clear() that could cause crashes under
    certain circumstances (iterators weren't being unregistered reliably).
  * Fixed a bug in the Queue class that was disabling queue-slot-preallocation,
    making calls to AddHead() and AddTail() inefficient -- O(N) instead 
    of amortized O(1).  Oops!
  * The Win32 implementation of GetHumanReadableTimeString() was returning
    date strings 369 years too early.  Fixed.

v2.42 - Released 7/15/2003
  o DebugTimer's default minimum-print time is now 1000 (1 millisecond)
  o DeflateMessage()'s force parameter now defaults to true.
  * Fixed a bug in PathMatcher::MatchesPath() that would cause absolute
    paths to not be matched correctly.  Thanks to VitViper and Monni for
    reporting this bug!
  * ReflectServer::GetServerUptime() was broken.  Thanks to Monni
    for finding this bug!
  * The first call to Queue::EnsureSize() no longer does an implicit doubling
    of the initial array size, since it's likely that the caller to EnsureSize()
    has the best idea of how many slots are needed, and thus shouldn't be
    second-guessed.

v2.41 - Released 6/27/2003
  - Added an sdlsupport folder with Shard's SDLMessageTransceiverThread class
    in it.  This class interfaces MUSCLE to the SDL game library.  Thanks Shard!
  - Added a PRINT_CALLS_PER_SECOND macro to TimeUtilityFunctions.h
  - Added a PreviousOperationWasInterrupted() function to NetworkUtilityFunctions.h
  - ZLibCodec::GetInflatedSize() now takes an optional second argument which
    can be used to find out if the given compressed buffer is independent or not.
  - Added ZLibUtilities.{cpp,h} to the zlib folder.  This file contains
    InflateMessage() and DeflateMessage() functions that are handy for
    compressing Messages down into a flattened state for efficient storage.
  - Added a muscleRealloc() function to GlobalMemoryAllocator.h, to go with
    the already existing muscleAlloc() and muscleFree() functions.
  - The String and ByteBuffer classes now use muscleRealloc() when 
    appropriate, to avoid unnecessary data copying while resizing buffers.
  - Added a minimum-log-time argument to the DebugTimer class so that
    printing of very small time intervals can be suppressed.
  - Added a GetNumPreallocatedSlots() accessor method to Hashtable.
  - Added GetHumanReadableTimeString() and ParseHumanReadableTimeString()
    functions to util/MiscUtilityFunctions.h.  These functions convert uint64 
    time values to ASCII "YYYY/MM/DD HH:MM:SS" strings, and vice versa.
  o SetupSystem's constructor is now protected, to make sure nobody declares
    a SetupSystem object by itself (they should use CompleteSetupSystem instead)
  o Removed the (copyBuffer) argument from the ByteBuffer constructor and
    several associated methods, because it was error prone and not
    very useful.
  * Fixed a crashing bug in Queue.AddHead(const Queue &)
  * SharedUsageLimitProxyMemoryAllocator::AllocationFailed() was broken.  Fixed.
  * String::SetCstr() would store bytes past the NUL terminator of the passed-in
    string if (maxLen) was too large.  Fixed.
  * Made String::Substring() is more efficient, and it now handles
    out-of-range values gracefully, instead of throwing an assertion failure.
  * The String constructor and SetCstr() took an int32 for (maxLen).  
    Now they take a uint32 instead.
  * Replaced calls to CreateThread() with calls to _beginthreadex() in the
    Win32 implementation of the RS232DataIO and Thread APIs.
  * The (independent) flag to ZLibCodec::Deflate() wasn't working properly.
    Fixed.  (The ZLibCodec header format has also changed slightly)

v2.40 - Released 6/2/2003
  - MUSCLE is now licensed under the standard BSD Open Source License.
    (Previously it used an equivalent but non-standard license)
  - Added the optional zlib compression library to the MUSCLE archive.
    (Add -DMUSCLE_ZLIB_ENCODING_ENABLED to your Makefile to enable it)
  - Added 9 levels of ZLib encodings to the MessageIOGateway class
    (MUSCLE_MESSAGE_ENCODING_ZLIB_1, ..., MUSCLE_MESSAGE_ENCODING_ZLIB_9)
  - Added QueryFilter objects (regex/QueryFilter.{cpp,h}) to allow queries
    to be restricted to include only nodes whose data Messages match
    user-specified criteria.
  - Rewrote the PathMatcher class and API to support QueryFilter objects.
  - Added a PR_NAME_FILTERS keyword that can be added to commands (along
    with PR_NAME_KEYS) to restrict results based on a QueryFilter.
  - Added a QueryFilterRef parameter to the SendMessageToMatchingSessions(),
    FindMatchingSessions(), and RemoveDataNodes() methods of the 
    StorageReflectSession class.
  - Rewrote the MessageIOGateway implementation and protected API to
    use ByteBuffers, in order to better support ZLib encoding.
  - Added a PR_NAME_REPLY_ENCODING parameter to StorageReflectConstants.
    This parameter can be used to tell muscled to compress Messages that
    it sends back to your client.
  - Added a SetOutgoingMessageEncoding() method to the 
    MessageTransceiverThread class.
  - Added a GetRunTime64() function to TimeUtilityFunctions.h.  This
    function is similar to GetCurrentTime64(), except it is not synced
    to the real-time clock, and thus is guaranteed not to jump around
    (e.g. when the user sets the system clock, or during leap-seconds)
    GetRunTime64() is now used instead of GetCurrentTime64() where appropriate.
  - Added a Reset() method to all the AbstractMessageIOGateway classes,
    so that they can be re-used after a disconnect or parse error.
  - Merged in Bryan Varner's enhancements to the Java muscle code.
    These include a new Preferences wrapper class, and non-exception
    throwing get*() methods in Message class.  Thanks, Bryan!
  - Calls to the installed LogCallbacks are now checked so that
    re-entrant calls (read: infinite recursion) cannot occur.
  - StorageReflectSession::SendMessageToSessions() and
    StorageReflectSession::FindMatchingSessions() now take
    a (matchSelf) boolean argument.
  - Optimized the Hashtable class to be a bit more efficient.
  - Added an AddPathFromString() convenience method to the PathMatcher class.
  - Added a muscleVoidPointer convenience typedef to MuscleSupport.h
  - Added IsReadyForInput() and HasBytesToOutput() methods to the
    AbstractReflectSession class; ReflectServer now calls these,
    and the default implementations pass the calls through to the gateway.
  - Added a GetOrPut() convenience method to the Hashtable class.
    (handy for demand-allocated Hashtable entries)
  - ByteBuffers no longer re-allocate their memory buffer when 
    they are resized smaller.
  - Added DebugTimer.{cpp,h} to the utils subfolder.  This class
    is useful for quick-and-dirty profiling of code execution times.
  - Added a GetTimeSliceElapsedTime() method to the ServerComponent
    class, so that sessions and factories can see how much time
    they have taken so far in their current cycle iteration.
  - Added an EnsureSize() method to the Hashtable class, to support
    pre-allocating tables (for efficiency).
  - Added item-array implementations of AddHead() and AddTail()
    to the Queue class.
  - Added optional startIndex and numItems arguments to the Queue-arg
    implementations of AddHead() and AddTail() in the Queue class.
  - Updated the Beginner's Guide HTML to document QueryFilters,
    ZLib encoding parameters, and a few other details that had
    been left out of it.
  o Moved the ByteBufferPool functions from Message.{cpp,h} to
    ByteBuffer.{cpp,h}.
  o Demoted certain log messages from MUSCLE_LOG_INFO priority 
    to MUSCLE_LOG_DEBUG priority.
  o Adjusted the DECLARE_MUSCLE_TRAVERSAL_CALLBACK macro to make
    it more reusable in StorageReflectSession subclasses.
  o The ByteBuffer class now refers to its data as an array of uint8's,
    rather than using void pointers.
  * RateLimitIOSessionPolicy would divide by zero if you
    specified a rate limit of zero bytes per second.  Fixed.
  * RS232DataIO::GetAvailableSerialPortNames() now works correctly
    under MacOS/X.
  * Fixed a couple of VC++-specific code problems.
  * Fixed a bug that was causing Messages sent to a 
    MessageTransceiverThread to be sent back to the user thread.
  * StorageReflectSession::FindMatchingSessions() was broken.  Fixed.

v2.31 - Released 4/14/2003
  - Rewrote the Hashtable class so that it no longer needs to
    allocate HashtableEntries dynamically during hash clashes.
  - Added in a remapping layer to the HashtableEntries so that
    Hashtable operations can be efficient even when the Hashtable
    is full or nearly full.  Removed the (loadFactor) argument to
    the Hashtable constructor.
  - Lowered the Hashtable's default (initialCapacity) to 7.
  - Added some new optional parameters to StorageReflectSession's
    SetDataNode() and CloneDataNodeSubtree() methods to allow for
    more control over how nodes get placed into their parent's index.
  - Added muscleAlloc() and muscleFree() calls to the
    GlobalMemoryAllocator.h API, for those who like C-style 
    memory management.
  - Added GetArrayPointer() methods to the Queue class.  This
    enables efficient bulk-manipulation of items in the Queue.
  - Added an optional node-name argument to DataNode::InsertOrderedChild().
  - Added an optional "releaseDataBuffers" argument to the Clear()
    methods of Queue, Hashtable, and Message classes, to force
    the immediate release of internally held memory buffers.
  - Added GetNumAllocatedItemSlots() method to the Queue class.
  - Added a muscleRintf() function to MuscleSupport.h
  - Added a Win32MessageTransceiverThread class to the winsupport 
    folder.  This subclass interfaces the MessageTransceiverThread 
    class to the Win32 event API.
  - Added support for MUSCLE_DISABLE_DEBUGGING compile-time
    flag to turn all Log(), LogTime(), etc calls into no-ops.
  - Added a GetGlobalMuscleLock() function that returns a process-wide
    Mutex for simple serialization of Log operations, etc.
  - Added an argument for enabling Nagle's algorithm to
    CreateConnectedSocketPair().  Defaults to false/disabled.
  - Added a GetPosition() method to the DataIO interface and
    all subclasses thereof.
  * Fixed a bug in RestoreNodeTreeFromMessage() that would 
    sometimes cause indexed nodes not to be restored.
  * Fixed a bug in Queue::EnsureSize(x, true) where sometimes it 
    _itemCount wouldn't be properly set after a successful call.
  * Some of the byte-order-swap macros weren't handling complex
    arguments correctly.  Added extra parentheses to fix them.
  * Added support for a -DMUSCLE_AVOID_NEWNOTHROW flag that will
    tell all MUSCLE code to use new instead of new (nothrow).
  * Trim() will no longer strip UTF8 chars from the end of a String.
  * Fixed a bug in the RateLimitSessionIOPolicy that would cause
    rate-limited transfers to occasionally stall.  Thanks to  
    Garjala for all his help in tracking this problem down!
  * Sessions that are about to be destroyed now have DoOutput()
    called on them, in case they have any last-second data to send.
  * Muscle now includes <new> instead of <new.h> to avoid gcc warnings.
  * MessageIOGateway::DoInputImplementation() would sometimes hold
    on to a large memory buffer instead of freeing it immediately.  Fixed.
  * muscleAbs() was returning int instead of the templated type.  Fixed.

v2.30 - Released 3/03/2003
  - Added a SharedMemory class to the system folder.  This class
    acts as a platform-neutral wrapper API for the host OS's 
    cross-process-shared-memory-area facilitities.
  - Rewrote the MemoryAllocator API to be more flexible.
  - ReflectServer's constructor now takes a MemoryAllocator
    pointer instead of a UsageLimitProxyMemoryAllocator pointer.
  - Added a SharedUsageLimitProxyMemoryAllocator class that
    uses a small shared memory area to allow multiple daemon 
    processes to share a single aggregate memory-usage cap.
  - Added a Reconnect() method to the AbstractReflectSession
    class.  This lets a session that was added with 
    AddNewConnectSession() restore his connection if it breaks.
  - Added a GetSessionDescriptionString() method to the
    AbstractReflectSession class, for convenience.
  - Added GetAsyncConnectIP() and GetAsyncConnectPort()
    methods to AbstractReflectSession, for convenience.
  - Added a FindMatchingSessions() method to the
    StorageReflectSession class, for convenience.
  - GetPathDepth() now handles paths without a leading slash correctly.
  - Added SetSocketNaglesAlgorithmEnabled(), ShutdownSocket(),
    SendData(), ReceiveData(), and PreviousOperationWouldBlock() 
    to the NetworkUtilities function collection.
  - Added IsBlockingIOEnabled() and IsNaglesAlgorithmEnabled()
    accessor methods to the TCPSocketDataIO class.
  - Added the AbstractGatewayMessageReceiver interface, and the
    QueueGatewayMessageReceiver convenience class.
  - Rewrote ReflectServer::ServerProcessLoop() to be slightly
    more efficient and fair.
  - Added a (void *) misc-utility argument to the 
    MessageReceivedFromGateway() method, and made it part of
    the AbstractGatewayMessageReceiver interface.
  - Added testnagle.cpp and testresponse.cpp to the test folder.
  o Inet_NtoA() no longer returns a String object, since that
    requires the String class to be linked in to programs that
    could otherwise live without it.
  o Rewrote the AbstractMessageIOGateway API to be more efficient.
    Gateways no longer maintain a Queue of incoming Messages; rather,
    whenever they parse a Message they immediately pass it to a
    specified AbstractGatewayMessageReceiver object.
  o AbstractMessageIOGateway subclasses no longer override DoInput()
    and DoOutput() directly.  Instead, they should implement/override
    DoInputImplementation() and DoOutputImplementation().
  o Moved the StringMatcher and StringMatcherQueue singleton
    ObjectPools out of the StorageReflectSession class and into
    the StringMatcher.cpp and PathMatcher.cpp files, respectively.
    They can now be accessed anywhere, via the functions 
    GetStringMatcherPool() and GetStringMatcherQueuePool().
  o PathMatcher no longer accepts pointers to ObjectPools in its
    AddPathString() methods -- instead it just always uses
    the appropriate singleton ObjectPools.
  o Removed the type_code data type; now uint32 is used instead.
  o Removed the PulseNode::Tick() method hook, since it turned
    out to be unnecessary and encourages bad programming habits.
  * ReflectServer's status output is now more informative.
  * The ThreadSetupSystem and NetworkSetupSystem classes now 
    handle multiple nested instantiations gracefully.
  * TCPSocketDataIO's Read() and Write() calls would return an
    error code for zero-length reads or writes.  Fixed.
  * PathMatcher::MatchesPath() wasn't giving correct results
    for paths with leading slashes.  Fixed.
  * TCPSocketDataIO::FlushOutput() wasn't working in OS/X.  Fixed.

v2.25 - Released 2/04/2003
  - Renamed Hashtable::Get() to GetValue() (Get() is preserved
    as a synonym for compatibility with existing code)
  - Added two Hashtable::GetKey() methods to allow quick lookup
    of held key objects.
  - Added a PrintStackTrace() function to the SysLog module.
    MCRASH() and MASSERT() now call PrintStackTrace() so you
    get more debug info when you crash.  (Only works under gcc)
  - Added a (setNumItems) argument to Queue::EnsureSize(), which
    can be handy if you want to add or remove a large number of
    default data items at once.
  - Updated MessageTransceiver.java with Bryan Varner's changes.
  - Hashtable::Sort() now uses Simon Tatham's very efficient 
    merge-sort algorithm instead of insertion sort.
  - Added ToString() and AddToString() methods to the Message class.
  - Added a SetCstr() method to the String class.
  * binary String operators now return String instead of const String.
  * StorageReflectSession::CloneDataNodeSubtree() was not 
    cloning node indices.  Fixed.
  * DataNode::InsertIndexEntryAt() now uses GetKey() so as not
    to have to iterate over the node's child list.

v2.24 - Released 11/15/2002
  - Added an "oldData" argument to StorageReflectSession's
    NotifySubscribersThatNodeChanged() and NodeChanged() methods,
    and removed the NodeCreated() and NotifySubscribersOfNewNode()
    methods (since they are now redundant).
  - Added a "backwards" flag argument to Message::GetFieldNameIterator(),
    and added a Message::GetFieldNameIteratorAt() method.
  - Added a GetBlankMessage() convenience method to the 
    StorageReflectSession class.  This method returns a reference to 
    an empty Message.
  - Optimized the tree search traversal algorithm so that non-wildcard
    patterns do a single hash lookup instead of matching against every 
    child node.
  - Added GetPattern() and IsPatternUnique() methods to the 
    StringMatcher class.
  - StringMatcher::SetPattern and the StringMatcher constructor
    now take a (const String &) instead of a (const char *).
  - Merged in Bryan's enhancements the the Java classes.  The
    Jave MUSCLE API now includes better support in the 
    MessageTransceiver class for listening for incoming TCP
    connections, and a way to interrupt() the current Thread 
    running in a MessageQueue.
  - String::Replace() now returns a status_t to indicate whether
    any replacements were actually made or not.
  * QMessageTransceiverThread was using an illegal event code to
    signal the master thread of new network events.  Fixed.

v2.23 - Released 11/01/2002
  - Added RS232DataIO.{cpp,h} to allow for simple serial port I/O.  
    Currently it only works under Windows and Linux; support for 
    other OS's may be added in the future, if there is need for it.
  - Exposed the AddPyObjectToMessage() function in the Python
    argument-conversion-utilities package.
  * Cleaned up the various comparison operators to return bool 
    instead of int, and the equality-adjustment operators to
    return (Class &) instead of (const Class &)
  * Tweaked the code to compile cleanly under gcc 3.x.

v2.22 - Released 10/16/2002
  - Added PR_COMMAND_SETDATATREE, PR_COMMAND_GETDATATREE,
    and PR_JETTISON_SUBTREES commands, and a PR_RESULT_DATATREE 
    reply.  These can be used to conveniently get and set 
    database subtrees.
  - MessageGateways now free their scratch buffers if they
    are bigger than 10 kilobytes, so as not to waste memory after
    having sent or received a very large Message.
  * Integrated Monni the Cat's VC++6 compatibility tweaks.
  * Fixed a horrendously embarrassing memory leak in muscled.  
    In fact, ALL of muscled's heap memory allocations were being 
    leaked, as of v2.18.  Sorry guys, that was a really dumb 
    mistake.  :^( 

v2.21 - Released 10/08/2002
  - Added a muscleAbs() utility template to MuscleSupport.h
  - Queue::RemoveItemAt() and Queue::InsertItemAt() have been
    optimized a bit -- they should be about twice as fast now.
  - Added a GetLogLevelKeyword() function to SysLog.h
  - StringMatcher::SetPattern() now looks for an optional tilde
    character ('~') at the beginning of simple patterns; if it
    finds it, it sets a negate flag so that Match() will return
    the logical opposite of what it usually would return.
  - Added manual SetNegate() and IsNegate() methods to the
    StringMatcher class.
  - IsRegexToken() now takes a second argument specifying whether
    the character in question is the first in the string (since
    there are several characters that are only 'special' when they
    are the leading character)
  - Database node paths are no longer cached, to save memory.
    Instead, GetNodePath() now generates the node-path on the fly,
    as needed.  Because of this, the function signatures of 
    GetNodePath() and GetNodeName() have changed.
  - Added a handy DataNode::GetPathClause() method that allows
    quick access to the node name at a specified depth in 
    a node's path.
  * Queue::GetItemPointer() is now named GetItemAt().  (The old
    name is still available, but deprecated).
  * The PowerPC assembly implementation of atomic increment and
    decrement wasn't being used under OS/X.  Fixed.

v2.20 - Released 9/05/2002
  - Added a () convenience operator to the MessageFieldNameIterator
    class.  It operates as a synonym for GetNextFieldNameString().
  - Added PythonUtilityFunctions.{cpp,h}, which currently includes
    two functions, ConvertMessageItemToPyObject(). and 
    ParsePythonArgs().  These are useful when embedding Python
    and MUSCLE C++ code into the same application.
  - Added ParseArg() and ParseFile() methods to MiscUtilityFunctions
    .cpp and .h files.  These parse an argument (ParseArgs()) style
    out of a single string, or a FILE pointer, respectively.
  - Added a GetScheduledPulseTime() to the PulseNode class.  This
    method returns the time at which Pulse() will next be called.
  - Added a muscleCompare template that returns -1 if the first arg
    is greater than the second, or 0 if they are equal, or else 1. 
  - Added an Atoull() function to turn an ASCII string into a uint64.
    (useful since atoll() and atoull() aren't standard functions)
  - Added a SendMessageToMatchingSessions() convenience method to
    the StorageReflectSession class.
  - Added a dev-c++ subfolder that contains project files suitable
    for compiling muscled under Windows' Dev/C++ IDE.  (Thanks
    to Marcin "Shard" Konicki for supplying these!)
  - Added inline x86 assembly atomic-increment and atomic-decrement
    code to AtomicCounter.h.
  - Added a "remap" argument to muscled, and corresponding accessor
    methods to ReflectServer, to support explicit remapping of IP
    addresses (e.g. so you can tell muscled to advertise local LAN
    machines by their world-accessible IP address)
  * AtomicCounter.h no longer relies on the (non-portable) 
    asm/atomic.h API when compiled under Linux.
  * ParseArgs() now parses argv[0] as well as the others.
  * BeOS/net_server bone-check in FinalizeAsyncConnection() now uses 
    be_roster->IsRunning() if possible for more accurate results on
    systems where BONE has been installed and then disabled.
  * Fixed a bug that would cause an assertion failure if you called
    ReverseItemOrdering() on an empty Queue.
  * StringMatcher's wildcard-to-regex code was overly complicated
    and broken, especially when using the included regex parser (i.e.
    under Windows).  Rewritten to be simpler and work right.
  * When set to a numeric-range pattern like "<0-50>", StringMatcher
    now only considers matches on strings that start with a digit.

v2.19 - Released 7/22/2002
  - Added a GetPathClauseString() method to PathMatcher.{cpp.h}.
    This version returns a String object containing just the one
    clause you specified.
  * GetPathClause() was not returning NULL on failure.  Fixed.
  * When presented with an unknown hostname, MessageTransceiverThread
    would sometimes try to connect to IP address 0.0.0.0 instead of 
    failing cleanly.  Fixed.
  * The NodeCreated() callback would see the newly created node with
    an empty Message payload.  Now it sees the node complete with the
    Message it was created to have.
  * The Win32 implementation of Thread::StartInternalThreadAux() wasn't
    handling the return value of CreateThread(), which in turn caused
    Thread::ShutdownInternalThread() to not work properly.  Fixed.
    (Thanks to VitViper for detecting this bug!)
  * The BeOS/net_server implementation of FinalizeAsyncConnection()
    would cause net_server to half-close the connection after 60 
    seconds if no send or receive activity had occurred by then.  Fixed.

v2.18 - Released 7/4/2002
  - Removed checks for DISABLE_MUSCLE_MEMORY_TRACKING, and put in
    checks for MUSCLE_ENABLE_MEMORY_TRACKING instead.  In other words,
    memory tracking is now disabled unless the Makefile says otherwise.  
    The muscled Makefile contains -DMUSCLE_ENABLE_MEMORY_TRACKING, so
    memory tracking is enabled by default for muscled.
  - Added two GetNumInstancesOf() methods to the String class; these
    are handy for counting how many instances of a substring are
    present in a String.
  - DefaultConsoleLogger now calls fflush() after every call to printf().
  - Added a Reverse() method to the String class.
  - Added a muscleInRange() function template to MuscleSupport.h
    This function tests whether a given value is within a given range.
  * The 'maxmem' argument is no longer parsed if muscled was compiled
    without -DMUSCLE_ENABLE_MEMORY_TRACKING.
  * The '==' operator of the Message class had a bug in which
    Messages would sometimes be wrongly reported as equivalent 
    when they weren't.  Fixed.
  * Message class now holds its fields using a table of GenericRefs 
    instead of AbstractDataArrayRefs (to avoid errors under compilers
    that don't like creating templates for declared-but-undefined classes)
  * The MemoryAllocator class hierarchy has been rewritten so that it
    no longer allocates or frees memory directly; rather it is used only
    to monitor and/or veto memory requests called in by the new and delete 
    operators.  This makes it work better with the constructors and
    destructors of static objects, and fixes a crash-on-exit bug in
    muscled.
  * Folded in Charlie Buckheit's SGI compatibility changes into the
    muscled Makefile, made the Makefile simpler, and added comments.

v2.17 - Released 6/14/2002
  - Message class now uses ObjectPools to cache extra AbstractDataArray
    objects, to avoid having to dynamically allocate them most of the 
    time.  You can define MUSCLE_DISABLE_MESSAGE_FIELD_POOLS to suppress 
    this behaviour, if you need to.
  - AtomicCounter now uses inline assembly to implement atomic operations
    on the PowerPC processor with gcc, and the asm/atomic.h functions when 
    under Linux/Intel.  
  - Added '==' and '!=' operators to the Message class.
  - Modified Head() and Tail() in the Queue class to return read-only
    or read-write references to the head or tail items, instead of
    doing return-by-value.
  - Added PeekNextFieldNameString() and GetNextFieldNameString() methods
    to the MessageFieldNameIterator class.  These return a (const String *)
    instead of a (const char *), which is sometimes more efficient.
  * MessageFieldNameIterator::PeekNextFieldNameString() was broken.  Fixed.
  * AtomicCounter::AtomicIncrement() and RefCountable::IncrementRefCount()
    now return void instead of bool (Linux doesn't support returning bool)

v2.16 - Released 6/5/2002
  - Added SetNewInputPolicy(), SetNewOutputPolicy(), and
    RemoveSessions() methods to the MessageTransceiverThread class.
    These methods allow for some on-the-fly control of existing
    ThreadWorkerSessions.
  - Added comparison operators (less than, greater than, etc)
    to the Tuple class template.  These do a lexical comparison
    using the comparison operators of each sub-element, in sequence.
  - syslog/SysLog.h now looks for a MUSCLE_MINIMALIST_LOGGING
    preprocessor constant.  If found, Log(), LogTime(), and LogFlush()
    will be defined as simple in-line pass-throughs to printf().
    This allows small programs to use MUSCLE classes without having
    to link in all the stuff that the regular logging facility 
    requires.
  - Added GetKeyAt() and IndexOfKey() methods to the Hashtable class.
  - Added two Substring() convenience methods to the String class,
    that take a String as an argument.
  - Added a GetNumInstancesOf() method to the Tuple class.
  * To ensure logical correctness, all methods in the Hashtable class 
    that used to return (Key *) now return (const Key *).
  * Folded in VitViper's Visual C++ compatibility fixes.

v2.15 - Released 5/17/2002
  - The Hashtable class now uses a HashFunctor template argument
    to calculate hash codes, instead of a function callback.  This
    allows for more efficient code, but will break some source 
    code (sorry!).  To fix the souce, you typically just need to 
    remove the function pointer argument to the Hashtable ctor.
  - Broke out the log-line-label-generation code in SysLog.cpp
    into its own separate function, GetStandardLogLinePreamble(),
    so that it can be accessed independently by other code.
  - Changed the Hashtable class's performance parameters to
    capacity=11, loadFactor=75%.  This should save some memory.
  - Added an AfterMessageReceivedFromGateway() callback method 
    to the AbstractReflectSession class.  PushSubscriptionMessages()
    is now called by this method, rather than having to be
    called manually by the subclasses.
  - Added a CallMessageReceivedFromGateway() method to the
    AbstractReflectSession class.  This method calls both
    MessageReceivedFromGateway() and AfterMessageReceivedFromGateway(),
    and should be used to 'fake' message reception (instead of
    calling the aforementioned methods directly).
  - Optimized the PushSubscriptions() method with a dirty-flag.
  - Added the muscleCopyIn() and muscleCopyOut() templates to
    MuscleSupport.h.  These support alignment-safe value copying.
  - Added a GetEmptyMessage() utility function to Message.{cpp,h}
  - ObjectPool now derives from AbstractObjectManager, which in 
    turn derives from AbstractObjectGenerator and AbstractObjectRecycler.
    This helps me use pools polymorphically.
  * The ServerComponent detach/delete sequence is now better defined, 
    avoiding possible errors that could occur in custom servers.
  * A little more OS/X compatibility tweaking.
  * Some of the Flatten/Unflatten code would crash on processors 
    (e.g. MIPS) that required values to be read on written on 
    word-aligned boundaries.  Fixed.  (Thanks to Charlie Buckheit 
    for reporting this bug)
  * Fixed a race condition in the Thread class that would cause
    the thread's owner to not be signalled correctly in some cases.

v2.14 - Released 5/2/2002
  * The Python Message implementation now flattens/unflattens
    B_INT64_TYPE fields properly even under old (pre 2.2) versions
    of Python.
  * Bryan Varner found and fixed a bug in the Java Message class; 
    it wasn't handling the sending and receiving of UTF8 strings 
    correctly.  Thanks Bryan!
  * Removed the B_POINTER_TYPE from the Java Message implementation,
    since Java doesn't have pointers, and flattening a pointer into
    a Message that goes across the network is a silly thing to do
    anyway.
  * Changed all instances of #include <winsock2.h> to
    #include <winsock.h>, since Muscle does not require any 
    WinSock2-specific features.
  * The included fall-back regex library is now Henry Spencer's 
    public domain implementation, instead of the GPL'd GNU version.
  * The Windows version of Thread::StartInternalThread() was broken.
    Thanks to VitViper for finding and fixing this bug!

v2.13 - Released 4/26/2002
  - Added Python support, with Message and MessageTransceiverThread
    classes, and pythonchat, a BeShare-compatible command-line
    demo chat app.  Check out the README.TXT file in the python 
    subfolder for details.
  - Added a readmessage.cpp utility to the test folder.
  - Added |= and &= operators to the Rect class.
  - StorageReflectSession methods NodeChanged(), NodeIndexChanged(),
    and NodeCreated() are now declared as virtual.
  * String::Trim() would crash with an assertion failure on some
    systems, due to incorrect handling of unsigned values.  Thanks
    to Austin M. Brower (a.k.a. bobman) for catching this bug!
  * Tweaked the Makefiles and the SetupSystem.cpp file so that they
    compile properly under OS/X.  (thanks again to Austin for this)
  * Fixed some problems that kept muscled from compiling under VC++.
  * Added a couple of checks to Message::Unflatten() to keep it from
    crashing if given a mangled flattened-Message to parse.

v2.12 - Released 4/4/2002
  - Added a SetAboutToFlattenCallback() method to the MessageIOGateway
    class.  This allows you to install a hook that gets called when
    a Message is about to be flattened, in which you can modify or
    inspect the Message.
  - gcc now compiles muscled with the -fno-exceptions flag, resulting
    in somewhat more efficient code since muscle doesn't use exceptions 
    anyway.
  - Added a muscleClamp() utility function to MuscleSupport.h.
  - Added << and >> operators to the Tuple declaration macros.
  - Removed the default/blank member items from the Tuple, Queue,
    and Hashtable classes, as I finally found a way to declare them
    properly on the stack instead.  This should save some memory.
  * Snooze64() and GetCurrentTime64() were broken under Windows.  Fixed.
  * Added a MUSCLE_MAX_OUTPUT_CHUNK #ifdef into ReflectServer.cpp, so
    that people with finicky routers can limit their send-chunk sizes
    by putting a -D flag into their Makefile if necessary.
  o Removed TCPSocketDataIO::PollSocketReadiness(), since it is never
    used, encourages polling, and causes warnings under C++Builder5.5.

v2.11 - Released 2/28/2002
  - Added RemoveDataNodes() and DoRemoveData() convenience methods
    to the StorageReflectSession API.
  - Changed the Thread class to have separate 
    SetOkayToCloseInternalThreadWakeupSocket() and
    SetOkayToCloseOwnerWakeupSocket() methods, instead of passing
    in a "release" flag with the Get*WakeupSocket() calls.  Also changed
    the Thread class to keep the socket values even when they are 
    considered "released", so that signalling will still work if needed.
  * ThreadSupervisorSession::MessageReceivedFromOwner()'s argument list
    was missing a parameter, and thus it wasn't getting called.  Fixed.

v2.10 - Released 2/7/2002
  - MUSCLE now supports compilation under Win32 using Borland's 
    C++Builder 5.5 compiler.  (use the Makefile in the 'borland' folder)
  - StringMatcher can now (as a special case) do simple integer range 
    queries of the form "<15-252>", which would match strings.
    "15", "16", ..., "252".  See StringMatcher::SetPattern() for details.
  - Added RemoveFirstInstanceOf() and RemoveLastInstanceOf() methods
    to the Queue class.
  - Added ByteBuffer and FlatCountable classes to the util folder.
  - Added AddFlat(FlatCountableRef), FindFlat(FlatCountableRef), and 
    friends to the Message class.  These allow you to add and retrieve
    FlatCountable objects to/from a Message by reference,
    so that they aren't actually flattened until the Message itself is.
  - Rewrote the Message class to use ByteBufferRefs instead of raw
    byte arrays for its flattened objects and raw data buffers.
    Note that this changes the semantics of these fields slightly--
    copying a Message object will no longer copy the contents of these
    fields, but rather the two Messages will now both reference the 
    same data.
  - Pointer fields in Messages are no longer flattened, as the mechanics
    of doing so are non-portable (and silly).
  - All methods in the Message class now take String references instead
    of (const char *)'s for field names.
  - Removed all but one of the Message::GetInfo() methods, since they
    were redundant and/or inconsistent with the rest of the Message API.
  - Moved the "okayToAdd" parameter of the Replace*() methods in the
    Message class to the front of the argument list.  (It was causing 
    some nasty problems involving type promotion at its previous position)
  - class ObjectPool now derives from an interface class named
    AbstractObjectRecycler.  Also, the Ref class now holds a pointer to
    an AbstractObjectRecycler, rather than to an ObjectPool.  This allows
    more flexibility when keeping heterogeneous sets of objects referenced.
  - Added optional CopyTo() and CopyFrom() methods to the Flattenable class.  
    These methods support copying one Flattenable object to another in the 
    most efficient way possible.  Per-class optimizations can be implemented 
    by overriding the CopyToImplementation() and CopyFromImplementation()
    virtual methods as desired..
  * Default implementation of Flattenable::AllowsTypeCode() now accepts
    B_RAW_TYPE as well as TypeCode(), to allow unflattening from untyped data.
  * Removed the (char) constructor from the String class, as it was
    interfering with proper type checking of arguments.
  * Changed all index parameters in the Message class to use uint32
    instead of int32 (since negative indices don't make sense).
  * MessageTransceiverThread wasn't adding new sessions asynchronously
    (i.e. after StartInternalThread() had been called).  Fixed.
  * MessageTransceiverThread would not deliver a
    MTT_EVENT_SESSION_DISCONNECTED message to the user code if an
    asynchronous connection to localhost failed.  Fixed.
  * FinalizeAsyncConnect() was using the wrong test and thus sometimes
    thought an asynchronous connection had succeeded when it had in
    fact failed.  Fixed.
  * ConnectAsync() was broken under Windows.  Fixed.

v2.00 - Released 1/19/2002
  - All MUSCLE code is now declared as being in the 'muscle' namespace.
    This, plus all the changes listed below, pretty much guarantee that
    any source code that compilable with previous versions of MUSCLE won't
    compile now, and vice versa; sorry about that.  Hopefully everything
    that needed changing has been changed by now though, so it shouldn't
    happen again (well, not soon anyway ;^)).  If you need help updating
    your old MUSCLE-using code, let me know.
  - muscled now parses a 'maxmessagesize' argument, allowing you to limit the
    maximum size of incoming Message objects (so e.g. you don't have to worry 
    about some joker sending you 100 megabyte Messages, tying up all your RAM)
  - muscled now parses 'maxsessions' and 'maxsessionsperhost' keywords to allow
    limiting of the number of simultaneous connections, or simultaneous
    connections from any given client IP address.
  - muscled now accepts a 'localhost' keyword which lets you specify what
    the advertised IP address of clients connecting from localhost should be, 
    instead of (the rather useless) 127.0.0.1.
  - muscle now accepts the keywords "maxsendrate", "maxreceiverate", and 
    "maxcombinedrate" -- these allow you to specify maximum allowed 
    bandwidth usage (in KB/sec) for sending, receiving, or both.
  - muscled now accepts a 'require' keyword on the command line as well
    as 'ban', allowing for 'whitelisting' as well as 'blacklisting'.
  - admin now parses 'require' and 'unrequire' keywords on the command line.
  - Removed the word 'Portable' from all class names that had it; since 
    muscle is now in its own namespace, a unique prefix is no longer necessary.
  - Completely rewrote the MessageTransceiverThread class.  Now the
    MessageTransceiverThread class is portable code, with optional thin
    OS-specific wrapper subclasses available if you wish to use them.  
    Moreover, MessageTransceiverThread now holds its own ReflectServer 
    object, which means that it uses the same event loop as the servers 
    do, and that a single MessageTransceiverThread object can manage multiple 
    incoming and outgoing connections simultaneously.
    BMessageTransceiverThread, QMessageTransceiverThread, and
    AMessageTransceiverThread are the wrappers for BeOS, Qt, and AtheOS,
    respectively.  (MessageTransceiverThread can also be used by itself
    if you prefer to stick with threads-and-TCP only)
  - Split the accept-tcp-sockets-thread functionality into its own
    class, AcceptSocketsThread.  There is also a Qt-specific subclass of
    of this available, named QAcceptSocketsThread.
  - Added a Tuple templated class to the support folder.  This class
    represents an array of numeric values, and is used to do simple 
    vector math operations conveniently.
  - Point and Rect (nee PortablePoint and PortableRect) are now derived from 
    Tuple, to avoid code duplication.  The formerly public member variables
    x, y, left, top, right, and bottom values are now exposed as
    inline methods instead (e.g. use x() instead of x).
  - Added aggregate bandwidth metering/management capabilities to MUSCLE.
    This includes the introduction of a new interface, AbstractSessionIOPolicy,
    and a bandwidth-limiter subclass, RateLimitSessionIOPolicy.  
  - Added a SetMaxIncomingMessageSize() method to the MessageIOGateway class.
  - Added a FilterSessionFactory decorator class, that can be used
    in conjunction with any other ReflectSessionFactory object to enforce
    ban-lists, require-lists, and/or connection limits.  
  - ReflectSessionFactory and AbstractReflectSession now have a common base
    class, named ServerComponent, that provides them with limited access to 
    their ReflectServer object.
  - Added SetLocalHostIPOverride() and GetLocalHostIPOverride() functions
    to NetworkUtilityFunctions.h, to set a custom IP address to use instead
    of 127.0.0.1 when necessary.
  - Added -= and - operators to the String class.  (you saw it here first!)
  - Added a String constructor and assignment operator for char arg.
  - Renamed ObjectPool::GetObject() to ObtainObject() to avoid a naming
    conflict with a #define in the MS-Windoze headers.  (evil!)
  - ObjectPool class is now thread-safe by default (unless you specify
    -DMUSCLE_SINGLE_THREAD_ONLY in your build line)
  - Added a new subfolder named "system", which contains code for exporting
    OS-specified functionality in a platform-independent manner.  This folder
    currently holds a Mutex class and a Thread class, both of which 
    wrap the relevant portions of several supported native APIs:  
    BeOS, AtheOS, pthreads, Qt, and Win32.  It also holds the 
    new MessageTransceiverThread and AcceptSocketsThread classes, since
    these are special types of Thread, and the GlobalMemoryAllocator.
  - Moved the memory-usage-tracking code out of ReflectServer.cpp and into
    its own file, system/GlobalMemoryAllocator.{cpp,h}.  Now you can choose
    whether or not to link this in to your server.
  - Added util/MemoryAllocator.{cpp,h}.  These files contain a set of
    memory-allocation-handler classes, which can be composed together to
    create a custom memory allocation strategy.  Included subclasses include
    BasicMemoryAllocator, ProxyMemoryAllocator, UsageLimitMemoryAllocator,
    and AutoCleanupMemoryAllocator.
  - Merged PortableTypeConstants.h, PortableTypeDefs.h, PortableByteOrder.h,
    PortableMacros.h, and PortableStatusConstants.h into a single file 
    called MuscleSupport.h
  - Renamed the BeOS and AtheOS conversion routines to ConvertToBMessage(),
    ConvertFromBMessage(), ConvertToAMessage(), and ConvertFromAMessage().
  - Added a RawDataMessageIOGateway class to the iogateway folder.  This
    class is handy for reading or writing chunks of unformatted bytes  
    to/from a socket.
  - AbstractMessageIOGateway::DoInput() and DoOutput() now return the number  
    of bytes that they read/wrote (respectively), or -1 if there was an error.
    (Before they returned a status_t).  They now take a uint32 argument
    instead of a (uint32 &).  The argument now indicates the maximum number 
    of bytes they are allowed to read or write before returning.
  - Added an InsertOrderedData() method into StorageReflectSession so
    that subclasses can get more info about what gets inserted where.
  - Added new methods to the Message class:  AddTag(), PrependTag(),
    FindTag(), and ReplaceTag().  These let you assign non-persistent,
    non-flattenable tag objects to a message that will be automatically 
    dereferenced when the Message goes away.
  - ReflectSessionFactory classes are now in charge of deciding who
    gets to connect and who doesn't, rather than the StorageReflectSession
    class.  This is useful because it means you can specify different
    access policies for different ports.
  - Removed AbstractReflectSession::GetClientPort() and replaced
    it with the (slightly more useful) GetPort() method, which returns
    the session's port number on the server side, instead.
  - Added AbstractReflectSession::SendMessageToFactory(), and
    ReflectSessionFactory::MessageReceivedFromSession(), so that
    sessions can send instructions to the factories that created them.
  - ReflectSessionFactory::CreateSession() now takes the IP string
    of the remote peer, to allow for filtering on IP addresses.
  - CreateAcceptingSocket() now takes optional arguments to return the 
    selected port, and to specify an IP address to only accept from.
  - Added ConnectAsync(), FinalizeAsyncConnect(), GetHostByName(), 
    CloseSocket(), Accept(), and Inet_AtoN() functions into the 
    NetworkUtilityFunctions toolkit.  Also added a version of Connect() that 
    takes a numeric IP address rather than an ASCII string.
  - INet_NtoA() now returns a String instead of writing into a char buffer.
  - Added support for sessions that asynchronously connect outwards from
    the server:  ReflectServer::AddNewConnectSession(), 
    AbstractReflectSession::AddNewConnectSession(), and 
    the callback AbstractReflectSession::AsyncConnectCompleted().
  - Added SaveNodeTreeToMessage() and RestoreNodeTreeFromMessage()
    methods to StorageReflectSession.  These allow easy recursive
    archiving and restoration of database node subtrees and their indices.
  - Made a bunch of formerly protected members of StorageReflectSession
    private, and added protected accessors for some of them, where necessary.
  - Added sort-by-value capability to the Hashtable class, and rewrote the
    auto-sort interface so that there are separate SetKeyCompareFunction(),
    SetValueCompareFunction(), and SetCompareCookie() methods, as well as 
    associated accessor methods.
  - Added Message::GetNumValuesInName().
  - GetMessageFromPool() now returns a MessageRef instead of a Message *,
    to avoid any possibility of a memory leak.
  - Added templated convenience functions muscleSwap(), muscleMin(), and
    muscleMax() to MuscleSupport.h.
  - Added a Shutdown() method to the AbstractMessageIOGateway interface,
    and made AbstractMessageIOGateway::GetDataIO() protected.
  - Added a GetSelectSocket() method to the DataIO interface.  This method
    returns the socket fd to select() on for that DataIO (if any).
  - Removed AbstractMessageIOGateway::SetEnabled() and IsEnabled(), and
    replaced them with the single virtual method IsReadyForInput(), which
    function similarly to HasBytesForOutput().
  - Consolidated the server-side Pulse logic into a single base class,
    PulseNode.  ReflectServers, AbstractMessageIOGateways,
    ReflectSessionFactories, and AbstractReflectSessions now all inherit from 
    PulseNode, and thus are all capable of scheduling and receiving Pulse()   
    calls for themselves.
    Also renamed ReschedulePulseTime() to InvalidatePulseTime().
  - AbstractDataIOGateway objects no longer take a DataIO pointer in their
    constructor arguments;  instead, a separate SetDataIO(DataIORef) call
    is used to install the DataIO into the gateway.
  - Renamed the constant MUSCLE_NEVER_PULSE to MUSCLE_TIME_NEVER (since
    it is used in situations other than just Pulse() now).
  - Added the constant MUSCLE_NO_LIMIT, which is defined as ((uint32)-1).
  - Separated the DataIO creation from the CreateGateway() callback,
    making CreateGateway() implementations a bit simpler.  Also added
    SetGateway() and GetGateway() methods so you can define a custom
    gateway for your session "in advance" if you want to.
  - Added SetRef(), SetFromGeneric(), and GetGeneric(), conveniences methods
    to the Ref class, as well as a Ref constructor that takes a GenericRef.
  - Renamed AddLogCallback() to PutLogCallback(), and change the arguments
    to take a LogCallbackRef instead of just a pointer.
  - Moved the log callback stuff into its own header file, syslog/LogCallback.h
  - Modified several APIs that were taking a pointer and an "ownIt" boolean 
    to take Refs instead.  That way the deletion can be handled automagically.
  - Removed the InitializeTCPStack() method from NetworkUtilityFunctions and
    added instead some SetupSystem classes, including a ThreadSetupSystem,
    a NetworkSetupSystem, and a CompleteSetupSystem.  Placing one of these
    (usually a CompleteSetupSystem) on the stack at the beginning of main()
    is now the correct way to handle all environment setup and tear-down.
  - Added MiscUtilityFunctions.{cpp,h} files to the util subfolder.  These
    contain utility functions that don't fit in anywhere else--currently
    they contain a ParseArgs() function that parses command line arguments
    into a Message object.
  - Added the SignalMessageIOGateway class -- a very simple gateway used
    primarily as a convenience class for thread synchronization.
  - Renamed MessageReceivedFromNeighbor() to MessageReceivedFromSession(),
    and renamed BroadcastMessageToNeighbors() to BroadcastMessageToSessions().
  - Added MessageReceivedFromFactory() and BroadcastMessageToFactory()
    methods to the ServerComponent class and its subclasses.
  - Added util/SocketHolder.h, to facilitate leak-proof socket file descriptor
    transfers via Message objects.
  - merged testreflectclient.cpp and testatheosclient.cpp into a single program,
    and got rid of testplaintextclient.cpp
  * Renamed Queue::CountItems() to GetNumItems(), and renamed Hashtable::Size()
    to GetNumItems(), for clarity and consistency.
  * Renamed all methods named MakeEmpty() to Clear(), for consistency.
  * functions in the SysLog API are now serialized in order to be thread-safe.
  * Removed the UnintrusiveRef class, as it isn't useful enough to keep around.
  * Fixed a bug in the PlainTextMessageIOGateway that would sometimes
    allow garbage characters into the imported text.
  * All TCP port number arguments are now specified as uint16s instead of ints.
  * All usages of size_t and ssize_t have been replaced with 
    uint32 and int32, respectively (since that is more explicit/precise).
  * Removed the MUSCLE_CLASS_DECLARATIONS and MUSCLE_FUNCTION_DECLARATIONS
    tokens from the headers, since they didn't have a well-defined meaning.
  * Certain MUSCLE methods were using a non-standard convention of returning
    a boolean value to indicate success or failure.  Modified all of the
    following methods to return a status_t (B_NO_ERROR or B_ERROR) instead:
       HashtableIterator::GetNextKey() HashtableIterator::PeekNextKey()
       HashtableIterator::GetNextValue() HashtableIterator::PeekNextValue()
       Hashtable::Get Hashtable::Put() Hashtable::Remove Hashtable::RemoveAux()
       Hashtable::GrowTable() Hashtable::MoveToFront() Hashtable::MoveToBack()
       Hashtable::MoveToBefore() Hashtable::MoveToBehind() Hashtable::Sort()
       Queue::AddTail() Queue::AddHead() Queue::RemoveTail() Queue::RemoveHead()
       Queue::RemoveItemAt() Queue::GetItemAt() Queue::ReplaceItemAt()
       Queue::InsertItemAt() Queue::EnsureSize()
       AbstractMessageIOGateway::EnsureBufferSize()
       Message::GetNextFieldName() Message::PeekNextFieldName()
       StorageReflectSession::DataNode::PutChild()
       StorageReflectSession::DataNode::InsertOrderedChild()
       StorageReflectSession::DataNode::ReorderChild()
       StorageReflectSession::DataNode::RemoveIndexEntry()
       StringMatcher::SetPattern() Flattenable::ReadData()

v1.93 - Released 12/05/2001
  - Added an optional second argument to PortableHashtable::GetIterator(), 
    that lets you traverse the hashtable's contents backwards.
  - Added PortableHashtable::GetIteratorAt(), to allow iterations
    that start from any item in the table's traversal list.
  - Changed the compare function type for hash tables to return an int 
    (strcmp() style) rather than a bool (== style), so that it can be used
    for sorting as well as comparison.  Also added a (void *) cookie parameter
    so that the callback can access user-defined context information easily.
  - Changed PortableHashtable::SetCompareFunction() to take a second parameter
    specifying whether or not the compare function should be used to auto-sort
    entries as they are placed into the hash table.
  - Added Sort() and Sort(compareFunc) methods to PortableHashtable to allow
    in-place traversal order sorting.
  - Added the PR_COMMAND_REORDERDATA message type, to let clients reorder their
    indices without having to delete and reupload the associated data nodes.

v1.92 - Released 11/23/2001
  - PortableHashtables now retain the ordering of the items you Put() into them.
    (And since PortableMessage uses a PortableHashtable internally, this means 
     also that PortableMessage now retains the ordering of the data fields you 
     add to it)
  - Added MoveToFront(), MoveToBack(), MoveToBefore(), and MoveToBehind()
    methods to the PortableHashtable class.  These methods allow the user
    to modify the iteration traversal order.
  - It is now possible to modify a PortableHashtable in the middle of
    traversing its contents with a PortableHashtableIterator, without causing
    an assertion failure or even messing up the traversal(!).
  - Renamed PortableHashtable::Contains() to ContainsValue(), to avoid 
    confusion.
  - Rewrote PortableHashtableFieldNameIterator to be simpler and more efficient.
  - Rewrote ReflectServer to use only a PortableHashtable to hold 
    AbstractReflectSessionRefs, instead of both a PortableHashtable and a 
    PortableQueue.  
  - Renamed ReflectServer::GetSessionsList() and 
    AbstractReflectSession::GetSessionsList() to GetSessions(), which now 
    returns a hashtable iterator instead of a reference to a PortableQueue.
  - Renamed ReflectServer::GetSessionByID() and 
    AbstractReflectSession::GetSessionByID() to GetSession(), which now 
    returns an AbstractReflectSessionRef instead of a status_t.
  - Added a +(char) operator to PortableString class.
  - Made the non-session-specific server API access methods in 
    AbstractReflectSession protected, instead of public.
  - Added a SwapContents() method to the PortableHashtable class.
  * Fixed the GrowTable() method -- the user compare function wasn't
    being retained.
  
v1.91 - Released 11/01/2001
  - Added atomic inc/decs for Linux and Windows into PortableRefCount.h
  - The admin tool now waits for a response from the server, and informs you
    if your admin commands failed due to a privilege violation.
  - Changed GetPeerInfo() to try and find out what the local host's "real"
    IP address is if necessary, instead of returning 127.0.0.1.
  - moved the signal(SIGHUP, SIG_IGN) code into InitializeTCPStack().
  * Integrated Vitaliy's patches to get QMessageTransceiverThread to work
    under Windows.

v1.90 - Released 10/26/2001
  - Changed the PortableRefCount class to require that the items it 
    reference-counts are subclasses of PortableRefCountable.  This has the 
    advantage of removing all the RefCountMem and RefCountMemPool dependencies; 
    unfortunately it also breaks most of the MUSCLE-using code out there 
    (slightly).  The old PortableRefCount implementation is now called 
    UnintrusivePortableRefCount, and is left in for use in cases where the
    reference-counted class cannot be modified to derive from 
    PortableRefCountable.
  - Added a StorageReflectSession::CloneDataNodeSubtree() convenience method.
  - Added a CreateAcceptingSocket() function to NetworkUtilityFunctions.  This 
    function creates and returns a socket that is listening for incoming TCP 
    connections on the given port.
  - Added a Flush() callback method to the LogCallback class, and a LogFlush() 
    global function, so that SysLog output can be fflush()'d in a generic 
    manner.
  - Added support for defining a custom threadsafe incrementor function in 
    PortableRefCount.h
  - Added #define PR_NAME_SESSION "session" into StorageReflectConstants.  
    Now when muscled sees a string with this field name in a client-to-client 
    PortableMessage, it will replace the string value with the sending client's 
    session ID.  This allows receiving clients to be sure that the client who 
    sent them the message is the client indicated in the server field of the 
    message (i.e. it disallows "spoofing" of other clients).
  - Added an example flattened-PortableMessage byte listing to the end of
    PortableMessageIOGateway.h
  - Added AddHead() and AddTail() methods to PortableQueue that take
    other PortableQueues, rather than individual items.
  - QMessageTransceiverThread::PortableMessageReceived()'s second argument
    is now a uint32 instead of an int.
  - Added the InitializeTCPStack() function to NetworkUtilityFunctions.h
    (Starts up the TCP stack;  only needed under Windows)
  - Added handy factory functions for the PortableMessageIOGateway and
    PlainTextMessageIOGateway classes.
  - Added the LogLineCallback convenience subclass to SysLog.{cpp,h}
  - Added Vitaliy's vc++ subfolder with VC++ project files.
  * More windows compatibility tweaks; muscled now compiles and runs under
    Windows XP with VC++! (many thanks to Vitaliy Mikitchenko aka VitViper!)
  * StorageReflectSession::NodePathMatcher::DoTraversal() was not giving 
    correct results for traversals that used multiple query strings and
    didn't start from the global database root.  Fixed.

v1.84 - Released 10/15/2001
  - Added a SpawnDaemonProcess() function to NetworkUtilityFunctions.h
  - Added a Snooze64() function to NetworkUtilityFunctions.h
  - Added ReleaseFile() and GetFile() methods to FileDataIO.h
  - Added a PR_NAME_SET_QUIETLY tag so you can upload nodes to
    the database without causing subscribers to be notified.
  - Added a PR_NAME_REMOVE_QUIETLY tag so you can remove nodes from
    the database without causing subscribers to be notified.
  - Added Jonathon Padfield's QSocketDataIO class to the qtsupport
    folder (for single-threaded Qt programs).  Thanks, Jonathan!
  - Added a MCHECKPOINT macro to PortableMacros.h for use in debugging.
  - Added a RemoveAllInstancesOf(const ItemType &) method to the 
    PortableQueue class.
  - Added == and != operators to the PortableQueue class.
  - testgateway.cpp now takes optional filename arguments.  Any
    filenames given to it will be read as flattened PortableMessages
    and their contents printed to stdout.
  - Added a OnceEvery(uint64, uint64 &) function to TimeUtilityFunctions.h
  - PortableMessage::PrintToStream() now has optional arguments to make
    it function recursively with varying levels of indentation.
  - Added a new class regex/PathMatcher.{cpp,h} to the repertoire.
    This class can be used to do efficient pattern matching against
    node-path strings.  Moved the functions in 
    reflector/StorageReflectUtils.{cpp,h} into these files instead.
  - Previously subscribing to a string you were already subscribed to
    was a no-op.  Now it is equivalent to a PR_COMMAND_GETDATA using 
    that string.
  - PortableQueue::Sort() now takes an optional void pointer that will
    be passed through to the item-compare callback function.
  * Jonathon Padfield contributed a patch to PortableByteOrder.h to
    make it compile under FreeBSD.  Thanks again J  :^)
  * PortableRef class now has a proper copy-constructor.
  * Changed B_ERROR and B_NO_ERROR declarations from an enumeration
    to #defines, to avoid compiler warnings.
  * Fixed a bug in QMessageTransceiverThread that would cause 
    TCP connections to be broken as soon as they were connected.
  * TCPSocketDataIO::Shutdown() now calls shutdown() before close().
    (Linux wasn't being properly punctual with just close())
  * PortableString::Unflatten() now checks to make sure the
    flattened string is terminated, and errors out if it isn't.
  * PortableHashtable::Put()'s default value for the last argument
    was false instead of NULL.  Fixed.
  * Made several methods in StorageReflectSession inline and const tagged.

v1.83 - Released 9/12/2001
  - Added a qtsupport folder, containing QMessageTransceiverThread
    and QThreadSafeObjectPool classes for use with the Qt API.
  - Added more of David Rene's Visual C++ compatibility changes in.
  - Renamed GetCurrentTime() to GetCurrentTime64() to avoid a
    conflict with the like-named Windows function, and added
    David's Win32 implementation of the method.
  - Added MUSCLE_CLASS_DECLARATIONS and MUSCLE_FUNCTION_DECLARATIONS
    tokens into the header files where appropriate.  These tokens
    are #defined to nothing by default, but can be overridden by the
    compile environment (-D flag) if necessary.
  - Added an "okayToAdd" argument to all the Replace*() methods 
    in the PortableMessage class; if set to true, then attempting 
    to replace a non-existing item will cause the new item
    to be added to the message instead of returning B_NO_ERROR.
    If set false, the old behaviour (fail if old item not present)
    is used instead.
  - Added a Reset() method to the MessageTransceiverThread classes.
    You can call Reset() on a MessageTransceiverThread object to
    re-initialize its state (comparable to deleting the 
    MessageTransceiverThread object and creating a new one)
  - Added GetOutputStallLimit() methods to the AbstractMessageIOGateway,
    PortableDataIO, and TCPSocketDataIO classes.  Now output stall
    detection is only done on TCP connections, and can be controlled 
    per gateway or per data io type.
  - Changed the ReflectServer to take a ReflectSessionFactory object 
    in PutAcceptPort() instead of a callback function.  Converted all session
    creation callback functions into ReflectSessionFactory subclasses.
  - Added an overloaded () operator to the StringTokenizer class, as
    a convenience.  It works as a synonym for GetNextToken().
    
v1.82 - Released 8/21/2001
  - During a memory shortage, muscled now kicks users whose output
    message queues have grown too large.  This keeps someone with
    a bad network connection and an ambitious subscription request
    from tying up all the memory on the server indefinitely.
  - Changed the signature of AbstractMessageIOGateway::DoInput() and 
    AbstractMessageIOGateway::DoOutput() to DoInput(uint32 & addReadBytes)
    and DoOutput(uint32 & addWroteBytes).  DoInput() and DoOutput()
    should add to this argument the number of bytes they read or 
    wrote during the call, respectively.  This helps the calling 
    code know when I/O is stalled.
  - muscled now keeps track of how long an output has been "stalled"
    (i.e. it has bytes queued to send to the client but none have 
    actually been sent) and will drop any clients that have been 
    stalled for more than 20 minutes.

v1.81 - Released 7/16/2001
  - Added Alan's stream operators ("<<") to the PortableString class.
  * Made AtheOS refcounts use atomic_add(), for thread safety.
  * Merged in David Rene's header tweaks to help MUSCLE code compile
    cleanly under Visual C++.
  * Tweaked time.h includes to compile properly under Debian Linux.
  * Messages being returned to the global message pool now have
    their 'what' code set to zero.
  * Fixed a potential source of problems during out-of-memory
    conditions in the PortableMessageIOGateway class.

v1.80 - Released 6/26/2001
  - Added an atheossupport directory, which is a AtheOS port of
    the BeOS code in the besupport directory.
  - Added testatheosclient.cpp and testatheossupport.cpp testing
    stubs to the test folder.
  * Consolidated the netutil, string, stringtokenizer, hashtable,
    refcount, pool, and queue subfolders into a single subfolder
    named 'util'.  All code that uses MUSCLE will probably need 
    to have its #include lines modified to reflect this, before
    it will compile again.  :^(  (this change was necessary in 
    order to avoid #include space conflicts with the STL headers)

v1.72 - Released 6/22/2001
  - Added a "maxnodespersession" parameter to muscled, which lets
    you specify the maximum number of nodes any given session may
    have in its server-side database at one time.
  - Added a uint32 PR_NAME_MAX_NODES_PER_SESSION read-only parameter
    to the parameter set returned by PR_COMMAND_GET_PARAMETERS.
    This returns the value mentioned above.
  - Made some of the members of the DataNode class demand-allocated,
    so as to use a little less memory.
  - Tweaked the code to compile without errors under the CygWin environment.
    (thanks to Joshua Schmiedlin for his help with this)
  - Added a Sort() method to the PortableQueue class.  This method
    uses a nice in-place merge-sort algorithm that I liberated from
    Thomas Baudel's sorting visualizer applet at 
    http://www-ihm.lri.fr/~thomas/VisuTri/
  - Added Swap() and ReverseItemOrdering() methods to PortableQueue.
    These let you swap two entries or a invert the ordering of a
    whole range of entries, respectively.
  - ReflectServer now preallocates 256 slots for the lame-duck session 
    list, so that adding a session to the lest is less likely to fail 
    during a memory pinch.
  - Added a SetNotificationMessage() method to MessageTransceiverThread
    class (in case the regular old PORTABLE_MESSAGES_RECEIVED message
    isn't good enough for you)

v1.71 - Released 6/11/2001
  - Renamed ReflectServer::AddAcceptPort() to PutAcceptPort().  
    Changed ReflectServer to allocate accept-sockets inside the
    PutAcceptPort() call instead of at the beginning of the 
    ServerEventLoop().  Also added a RemoveAcceptPort() method to
    ReflectServer, and added PutAcceptPort() and RemoveAcceptPort() 
    pass-through methods to AbstractReflectSession.
  - Added a BroadcastToAllNeighbors() convenience method to
    the AbstractReflectSession class.
  - Added a Seek() method to the PortableDataIO interface, and
    Seek() implementations to the various subclasses thereof.
    Moved FileDescriptorDataIO's implementation into a .cpp file 
    so that it will link properly under Linux.
  * Added some missing constants to StorageReflectSession.java

v1.70 - Released 5/20/2001
  - Changed the Makefiles to reflect the changed, final location 
    of the BONE headers (/boot/develop/headers/be/bone)
  - Changed the Put() methods of PortableHashtable to return
    true on success, false on error (memory allocation failure).
    NOTE:  This changes the Put()'s return value semantics!
    If you code was relying on them, you will need to modify it.
  - Changed ReflectServer::ServerProcessLoop() to take no arguments,
    and added a method ReflectServer::AddAcceptPort(func, port) instead.
    This change allows a single server to accept connections on multiple
    ports if it wants to, and create different AbstractReflectSession objects
    based on the port the TCP connection was received on.  As a consequence
    of this, you can now have muscled listen on multiple ports if you like;
    e.g. muscled port=2960 port=4000 port=9999
  - Added a GetServerUptime() method to the ReflectServer and
    AbstractReflectSession classes, and a PR_NAME_SERVER_UPTIME
    field to the message returned by PR_COMMAND_GET_PARAMETERS.
    The value returned is muscled's uptime, in microseconds.
  * Changed the AddLogCallback() and AddOutOfMemoryHandler() functions
    to return B_ERROR on out-of-memory.
  * Changed the muscled code to handle Put() failing a little better.
    This should fix some of the memory leaks that occur when the server
    has hit its memory cap.

v1.64 - Released 5/07/2001
  - Added dataio/MemoryBufferDataIO.h.  This class lets you use
    an in-memory array as a limited input or output device.
  - Added a new first parameter to BecomeDaemonProcess().  This
    first param lets you specify the directory that the child
    process should chdir() to.  Leave as NULL to not change directory at all.
  - Added a GetReadByteTimeStamp() method to the PortableDataIO
    interface.  (used to support high-precision time-stamping in LCS-specific
    subclasses.   Not implemented by any of the included MUSCLE classes, though)
  - Added a PR_COMMAND_BATCH message type.  When the server receives
    this message, it will parse the submessages in the PR_NAME_KEYS
    field and execute them in order as if they had arrived separately.
  - Added a PR_COMMAND_NOOP message types.  When the server receives
    this message it is guaranteed to do nothing at all with it.
  - In the StorageReflectSession class, changed NotifySubscribersOfNewNode(),
    NotifySubscribersThatNodeChanged(), and 
    NotifySubscribersThatNodeIndexChanged() to be virtual so that they can be 
    overridden and used as hooks in a subclass.
  - Added a CreateConnectedSocketPair() function to the 
    NetworkUtilityFunctions.h package.  This function is useful 
    for thread coordination.
  - Added a SetSocketBlockingEnabled() function to NetworkUtilityFunctions.h
  - muscled now compiles and runs under AtheOS, thanks to a 
    patch submitted by Jonas Sundstrom.
  * The docs were referring to the muscled's pattern matching
    feature as 'regular expressions'.  This was inaccurate, as
    muscled doesn't parse regular expressions so much as wildcard
    expressions, a.k.a. globbing.  Changed the docs to reflect this.
  * PortableString::LastIndexOf(char) was broken.  Fixed.
  * Boolean PortableMessage fields were broken on architectures
    where sizeof(bool) was not equal to one.  Fixed.

v1.63 - Released 3/25/2001
  - iogateway/PlainTextMessageIOGateway.cpp now works.  While not
    used by muscled, this class can be used by other programs for
    easy communication with servers that speak ASCII text (e.g.
    web servers, XML server, e-commerce servers, etc).  See
    PlainTextMessageIOGateway.h for details.
  - Added test/plaintextclient.cpp and test/portableplaintext.cpp.
    These are command line communications test programs, similar
    to testreflectlient.cpp and portablereflectclient.cpp, respectively,
    but using plain text streams rather than flattened PortableMessages.
  - Added a Shutdown() method to the PortableDataIO classes.  This
    method can be used to immediately close the underlying socket/file
    descriptor/whatever, without having to delete the PortableDataIO object.
  - Made AbstractMessageIOGateway::GetDataIO() public.
  - BecomeDaemonProcess() now takes two optional arguments:  the
    first indicates where to redirect stderr and stdout to.  Default 
    value is "/dev/null".  The second indicates whether or not to
    try and create a file if it can't be opened; default is false.
  * When the MessageTransceiverThread gets an I/O error, it now closes
    its connection immediately (by calling GetDataIO()->Shutdown())
    rather than waiting for the user to do it.
  * The muscled ServerProcessLoop() and MessageTransceiverThread now
    both suppress SIGPIPE signals, as these can be raised when sending
    to a remotely-closed socket, killing the thread.

v1.62 - Released 3/2/2001
  - Added a PR_NAME_SERVER_VERSION parameter to the parameter set
    returned by the server.  This field contains a string to indicate
    the version of MUSCLE the muscled server was compiled from.
    (Currently the string is "1.62")
  * Several parameter name constants were missing from
    StorageReflectConstants.java.  Added.
  * The clever byte-swapping macros put in for MacOS/X were screwing
    up the byte-ordering for Linux, so I removed them.
  * PortableMessage.java had a call to Vector.add() in it.  Changed it to
    Vector.addElement().
  * Made the _empty Hashtable in PortableMessage.java demand allocated,
    otherwise IE would barf on it.

v1.61 - Released 2/16/2001
  - Changed the Pulse()/GetPulseTime() callbacks to use uint64s instead of
    timeval structs--uint64's are much easier to use than timevals.
  - Added a BecomeDaemonProcess() function to NetworkUtilityFunctions.h
    This function calls fork() and all the other incantations necessary to
    convert the current process into a canonical Posix daemon task.
  - muscled now recognizes the parameter 'daemon'.  If specified, muscled
    will detach from the shell and run as a background/daemon task.
  * muscled now parses keywords even if they have no '=' sign/value specified.
  * Changed the SysLog implementation to use separate callbacks for console
    and file logging.  Before it was using the same callback for both, but
    certain versions of Linux crash if I try to re-use a va_list object.

v1.60 - Released 2/1/2001
  - Added Java client support to MUSCLE!  (See README-JAVA.txt)
  - Changed header comments to JavaDoc style throughout.
  - Added extra commenting to a lot of previously uncommented header code.
    Now all public and protected methods and member items are documented.
  - The muscle/html/autodoc/genDocs.sh script now calls doxygen instead 
    of PERCEPS.  Doxygen is a very nice autodocumenting program, and a 
    BeOS port can be found on BeBits.
  - Added a muscle.dox config file to the muscle/html/autodoc directory.
  - Added a () operator to the PortableString class so you can say
    myString(), instead of myString.Cstr(), if you want.
  - PortableString methods StartsWith, EndsWith(), EndsWithIgnoreCase(),
    and StartsWithIgnoreCase() now return bool instead of int.
  - The PR_RESULT_PARAMETERS messages returned by the server now include
    uint64 PR_NAME_SERVER_MEM_AVAILABLE, PR_NAME_SERVER_MEM_USED, and
    PR_NAME_SERVER_MEM_MAX fields that indicates how much
    memory the server has available to be allocated by all MUSCLE clients.
  - Added a FileDescriptorDataIO class to the dataio directory.  This
    dataio supports sessions that want to do read() and write() on a
    file descriptor for their I/O.
  * AddFlat(), PrependFlat(), ReplaceFlat(), and FindFlat() will 
    now call their Point, String, or Message counterparts if they 
    are passed a PortablePoint, PortableString, or PortableMessage object.
  * Flattened objects added to a PortableMessage are now filed using
    the field type returned by their TypeCode() member, rather than
    always as B_OBJECT_TYPE.  This will break compatibility with old
    clients that expected B_OBJECT_TYPE flattened objects; sorry about that.
  * Added in some extra tweaks so that MUSCLE will compile under MacOS/X.
  * A bunch of member variables of the AbstractMessageIOGateway class
    were protected when they should have been private.  Changed them
    to private and added protected accessor methods where necessary.
  * HTML-ized the README.TXT file (now named README.html)

v1.51 - Released 1/3/2001
  - Added PR_COMMAND_KICK, PR_COMMAND_ADDBANS, and PR_COMMAND_REMOVEBANS
    commands.  Messages of these types instruct the muscle server to
    disconnect other clients, forbid IP addresses from connecting to
    the server, and remove previously added bans, respectively.
    These messages will only be honored if sent by a privileged
    client; otherwise a PR_RESULT_ERRORACCESSDENIED message is returned.
  - muscled now takes "privban=<pattern>", "privunban=<pattern>",
    "privkick=<pattern>", and "privall=<pattern>" arguments, to
    specify which clients are allowed to do kick, ban, or unban ops.
    (if not specified, no clients will be privileged)
  - Added an 'admin' command-line tool to the muscle/server
    directory that lets you manage your server's ban lists
    and/or kick users without having to restart the server.
    Run 'admin help' for args.
  - Made ReflectServer::GetCentralState() public.
  * Removed the ClientConnected() and SetClientConnected()
    callbacks in favor of a more elegant StorageReflectSession
    oriented privileges system.  The new system allows the server
    operator to specify which clients are allowed to kick, ban,
    and unban other clients.
  
v1.50 - Released 12/29/2000
  - Loosened up the flattened-PortableMessage protocol specification
    a little bit.  It is now legal to add fields with arbitrary typecodes
    to a PortableMessage, and PortableMessages with fields that have
    arbitrary typecodes may be Unflatten()'d without causing an error.
    This will allow the addition and use of new datatypes without breaking
    backwards compatibility, thus avoiding a repeat of the problems that 
    were caused by adding the B_MIME_TYPE support.
  - support/PortableMacros.h now contains a MUSCLE_VERSION_STRING
    #define, indicating the current version of MUSCLE.  muscled
    will print this version string out on startup if you set
    the display threshold to DEBUG or lower.
  * Tweaked StorageReflectSession.{cpp,h} to get it to compile under
    Red Hat Linux 7.0.

v1.45 - Released 12/22/2000
  - Added a GetPeerInfo() function into NetworkUtilityFunctions.{cpp,h}.
    This function returns the remote host IP and port of a connected socket.
  - Added a ClientConnected() virtual method and 
    SetClientConnectedCallbackFunc() method to ReflectServer.  Both of these 
    mechanisms allow connecting clients to be checked before allowing them 
    access to the server.
  - muscled can now accept zero or more ban=<ipaddr> arguments on the command
    line.  Each ban argument specifies an IP address (or wildcard pattern of
    IP addresses) to ban from the server.
  - Added EndServer() methods to the ReflectServer and AbstractReflectSession
    classes.  These allow you to cause muscled to exit in a controlled manner.
  - You can now disable the memory-usage-tracking overloads of new and
    delete by defining the preprocessor symbol DISABLE_MUSCLE_MEMORY_TRACKING 
    for ReflectServer.cpp.
  - muscled's Makefile now supports both optimized and unoptimized builds
    of muscled.  Do "make" for an unoptimized build, or "make optimized"
    for an optimized build.  (Be sure to "make clean" first when switching 
    from one to the other!)
  * Fixed a couple of memory leaks in the PortableHashtable class.
  * Rewrote PortableHashtable::GrowTable() to handle out-of-memory
    conditions correctly.
  * Removed the WATCH_MUSCLE_MEMORY_USAGE macros, since the overloaded
    new and delete operators do the same thing in a more elegant way.
  * Updated the docs slightly to reflect the fact that level one
    server-database nodes are named after the clients' IP addresses,
    not their hostnames.
  * Fixed an uninitialized-pointer problem that could make muscled
    crash while denying a login.

v1.44 - Released 12/21/2000
  - Modified PortableHashtable to maintain a linked list of 
    PortableHashtableEntry objects.  This should speed up traversals 
    somewhat, as the PortableHashtableIterator no longer needs to 
    iterate over the empty portions of the table.
  - Merged in Trey Boudreau's changes to support adding fields of
    type B_MIME_TYPE to a PortableMessage.
  - Added IndexOfIgnoreCase() and LastIndexOfIgnoreCase() methods
    to PortableString that take chars instead of (const char *)'s 
    as their second argument.

v1.43 - Released 12/01/2000
  - Added a "Custom Servers.html" file to muscle/html.  This file contains
    information on making your own custom MUSCLE server.
  - Changed ObjectPool to reuse items in LIFO order rather than FIFO.
    This may increase cache coherency in some cases.
  - Makefile now compiles muscled with -O3 and -fomit-frame-pointer options
    under gcc, for efficiency.
  - Added SetMessageFlattenCallback() and SetMessageUnflattenCallback()
    methods to the PortableMessageIOGateway class (for when you can't be
    bothered to do proper subclassing ;^))
  - Added ParseLogLevelToken() function to SysLog.h, and added 'display' 
    and 'log' arguments to muscled, so that you can specify how what sort 
    of output you want on the command line.  
    (e.g. "./muscled display=debug log=none")
  - Added more *IgnoreCase() methods to PortableString, and changed
    PortableString::Equals() to return a bool instead of an int.
  - Pulled the timeval utility functions out of NetworkUtilityFunctions.{cpp,h}
    and into their own file, netutil/TimeUtilityFunctions.h
    Also declared them all inline, so you don't need to link anything
    extra in to use them.
  - Moved references to <sys/time.h> into PortableTypeDefs.h, and added
    a #include there so that including this header can be avoided.
    (This is to support certain embedded architectures which don't 
    seem have this file...)
  - Added a operator() overload to the PortableRefCount(), so you can
    now specify myRef() instead of myRef.GetItemPointer().
  * Renamed the LOG_* constants in SysLog.h to MUSCLE_LOG_*, to avoid
    conflicts with the constants in Be's support/syslog.h header.  (This
    may break some existing code, sorry about that)
  * Disabled the memory-allocation code under BeOS/PowerPC environments,
    as it was causing mysterious crashes (possible compiler bug?).  This
    means that if you are running muscled on a PowerPC BeOS machine, the
    memory allocation limits will be ignored.

v1.42 - Released 10/18/2000
  - Added a new function, AddOutOfMemoryHandler((void *)()).  This lets you
    install your own handler that will be called in the event of a memory
    allocation failure.
  - Added a new command code, PR_COMMAND_PING.  When muscled receives a message
    of this type from its client, changes the message's 'what' code to
    PR_RESULT_PONG, and sends the message right back to the client.
  - Added a GetRemainderOfString() method to the StringTokenizer class.
  * Moved the StorageReflectSession::DrainPools() call out of ReflectServer.cpp,
    and into a callback that is installed by muscled.cpp.  This allows custom
    servers to be compiled without having to link in StorageReflectSession.o.
  * The memory-tracking new and delete operators now count their own 
    4-byte-per-allocation overhead in the allocated-memory total.

v1.41 - Released 10/8/2000
  - Added a FindDataPointer() method to the PortableMessage class.
    This method returns a writable pointer to a field's data
    array, for efficiency.
  - PortableMessage::AddData() now allows the (data) parameter to 
    be NULL.  If (data) is NULL, default-constructed objects or 
    uninitialized data bytes will be added to the PortableMessage.
  - PortableMessage::FindData() and FindDataPointer() now allow
    the (numBytes) parameter to be NULL.
  - muscled now parses command line arguments of the form
    keyword=value.  Currently supported keywords are 'port',
    'help', and 'maxmem'.
  - muscled now detects out-of-memory situations and tries to free up 
    some memory by draining the object pools and/or forcibly 
    disconnecting the active session when an out-of-memory error occurs.
  - muscled now lets you specify the maximum number of bytes of
    data it should allow itself to have allocated at any one time.
    For example, entering "muscled maxmem=15" will cause muscled
    to not help itself to more than 15 megabytes of memory.  
  * Went through the code and made it more resistant to crashing
    in out-of-memory situations.  (i.e. it should correctly handle
    NULL being returned by new (nothrow) in all cases)
  * Fixed a bug that would cause muscled to crash if it was
    sent a malformed PortableMessage.  Thanks to Ben and Pete
    for helping me find this bug!
  * Now compiles cleanly with full warnings enabled, thanks
    to Christopher Tate.

v1.40 - Released 9/8/2000
  - Added ordered-child-indexing to StorageReflectSession.  Support
    for this includes the new PR_COMMAND_INSERTORDEREDDATA code, 
    the PR_RESULT_INDEXUPDATED result code, and the INDEX_OP_*
    enums.  (see comments in StorageReflectConstants.h and the new
    chapter at the end of the Beginner's Guide for details)
  - Added Prepend*() methods to the PortableMessage class.
  - PortableQueue and PortableString can now handle very small
    strings/lists without having to do any dynamic memory allocation.
  - Added Head(), Tail(), HeadPointer(), TailPointer(), and 
    InsertItemAt() to PortableQueue.

v1.31 - Released 7/30/2000
  - Added custom-callback capability to the SysLog module.
    (AddLogCallback(), RemoveLogCallback())
  - Added the OnceEvery() function to NetworkUtilityFunctions.
  * Fixed an uninitialized timeval struct in AbstractMessageIOGateway--
    this was causing muscled to panic and exit sometimes under FreeBSD.
    (Thanks to Peter Schultz for helping track down this bug!)

v1.30 - Released 6/30/2000
  - Added optional object-allocation tracking into the code.
    This tracking is useful for hunting down memory leaks;  to enable it
    uncomment the -DMUSCLE_WATCH_MEM_USAGE line in the Makefile and
    recompile the server (from scratch).  With this flag enabled, 
    the server will print out memory-allocation stats every so many 
    seconds.
  - Added some PR_COMMAND_RESERVED and PR_RESULT_RESERVED constants
    to StorageReflectConstants.h to allow future expansion.
  - Added a PR_RESULT_ERRORUNIMPLEMENTED code.  This message is
    sent back to the client when the client sends a PR_COMMAND_RESERVED
    code that the serverd doesn't understand.
  - Added a PR_COMMAND_JETTISONRESULTS command.  When the server receives
    a message of this type, it will match the paths given in PR_NAME_KEYS
    against the items in its list of outgoing PR_RESULTS_DATAITEMS messages, 
    and any matched items will be deleted and not sent.  If no PR_NAME_KEYS 
    field is found in the PR_COMMAND_JETTISONRESULTS message, then all
    pending PR_RESULTS_DATAITEMS messages will be dumped.  (This is useful 
    when a client is receiving a large result set and decides in the middle
    of the download that he's no longer interested in it)
  - muscled no longer does a hostname lookup when a client logs in.
    This speeds up muscled's response time (and frees it from depending
    on a working nameserver) but it means that nodes in level one
    of the database tree will look like '127.0.0.1' instead of
    'mycomputer.mydomain.com'.
  - Added ClientConnectionClosed() callback to the AbstractReflectSession
    class, so that a session can decide whether it wants to stick around
    after its TCP connection is gone.
  - Replaced the AbstractReflectSession class's GetIncomingMessageQueue()
    and GetOutgoingMessageQueue() methods with the more flexible
    GetGateway() and SetGateway() methods.
  - Added some utility functions to StringMatcher.{cpp,h}: 
    IsRegexToken(), HasRegexTokens(), and MakeRegexCaseInsensitive().
  - Now compiles under FreeBSD4.0, using gmake.
  * The StringMatcher wasn't handling parentheses properly.  Fixed it,
    so now you can use expressions like *.(jpg,mp?).  Also rewrote the
    regex translation code to be more readable, and fixed a nasty
    dangling-pointer bug in the process.
  * Changed the RefCountMem class to use atomic_add instead of the
    C preincrement and predecrement operators, so that it can be used
    safely in multithreaded environments.
  * Fixed a subtle bug in the Remove*() methods of the PortableQueue
    class that could cause crashes if you were removing items whose
    assignment operators looked at the PortableQueue they were
    being removed from...  geez
  * Added some missing virtual destructors
  * Rewrote the PortableString class to be more efficient, and
    in the process found and fixed a nasty bug--the CStringHashFunc()
    was completely broken.
  * StringMatcher::Match() is now tagged as const.

v1.24 - 6/17/2000
  - muscled now splits its PR_RESULT_DATAITEMS messages into multiple 
    messages if the message has more than 50 items in it.  This allows 
    for more fine-grained updates.
  - Added a PR_NAME_MAX_UPDATE_MESSAGE_ITEMS parameter that can
    be set by the client to change the above threshold if desired.

v1.23 - 6/15/2000
  - Added a StartServerThread() method to the MessageTransceiverThread
    class.  Now the MessageTransceiverThread can be used to accept
    multiple overlapping connections, instead of just a series of
    single connections.
  * make clean now removes .xSYM files.

v1.22 - 6/14/2000
  * MessageTransceiverThread::WaitForAllMessagesToBeSent() was broken.
    Changed it to use benaphores instead of BLockers, and now all is well.

v1.21 - 6/12/2000
  - Added Prepend() and Append() methods to PortableString.
  - Added InetNtoA() convenience method to NetworkUtilityFunctions.cpp
  - Added EscapeRegexTokens() to StorageReflectUtils.h
  * User messages would be reflected back to the sender even when
    the reflect-to-self flag wasn't set.  Fixed.
  * Fixed several bugs in the MessageTransceiverThread class.
  * muscled now handles connections from localhost correctly.

v1.20 - 6/8/2000
  - Added new accessors to PortableHashtable and PortableMessage that 
    return key and value objects by pointer rather than by value.  
    This can make access and traversals more efficient, as it eliminates 
    an unnecessary data copy.
  - Added default constructors to the PortableHashtableIterator and 
    PortableMessageFieldNameIterator classes so that you can use 
    them in arrays, as class members, etc.
  - Added SetOutgoingQueueDrainedMessage() to the MessageTransceiverThread 
    API so that you can (optionally) receive notification when the outgoing
    message queue has become empty.
  * Made ObjectPool's destructor virtual. 

v1.10 - 6/1/2000
  - Added ReplaceSession() method, by which a server-side session object
    can replace itself with a different one.
  - AbstractMessageIOGateway objects can now request Pulse() callbacks.
  - Added system logging, to the console or to a log file, or both.
  * Fixed some minor compilation problems

v1.01 - 4/11/2000
  o Redesigned the Pulse() support to work based on absolute wakeup times
    rather than relative periods.
  - Added some convenience methods for working with timeval structs to
    NetworkUtilityFunctions.h

v1.00 - 3/29/2000
  - Initial release<|MERGE_RESOLUTION|>--- conflicted
+++ resolved
@@ -7,11 +7,8 @@
 
    - Added a ToBinaryString() convenience-method to the
      BitChord class.
-<<<<<<< HEAD
    o Modified CMakeList.txt to avoid policy warnings under Windows.
-=======
    * Fixed pointer-casting in Windows call to SetWindowLongPtr()
->>>>>>> 7afb7fa4
 
 7.61 Released 8/5/2020
    - Removed MUSCLE's requirement that indexed-child-nodes'
