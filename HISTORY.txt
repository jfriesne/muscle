--- conflicted
+++ resolved
@@ -11,13 +11,10 @@
      classes (i.e.  DetectNetworkConfigChangesSession
      and RS232DataIO) now compile under iOS as dummy/no-op
      classes, rather than breaking the build.
-<<<<<<< HEAD
    * Updated the friend-template work-around in Hashtable.h
      to include g++ 8.3.x
-=======
    - Merged in Mika Lindqvist's patch for VS2019 and ARM64.
    * Fixed an output-formatting bug in test/readmessages.cpp
->>>>>>> 4a643c50
 
 7.41 Released 8/8/2019
    - Added a SwapContents() method to the StringMatcher class,
